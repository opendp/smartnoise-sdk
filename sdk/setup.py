"""Setup file for differential privacy package."""
from setuptools import setup, find_packages
import os
import shutil

_major = "0.1"
_minor = "0.1"

VERSION = "{}.{}".format(_major, _minor)
SELFVERSION = VERSION
if os.path.exists("patch.version"):
    with open("patch.version", "rt") as bf:
        _patch = str(bf.read()).strip()
        SELFVERSION = "{}.{}".format(VERSION, _patch)

DEPENDENCIES = [
    "numpy",
    "pandas",
    "pandasql",
    "msrest",
    "scipy",
<<<<<<< HEAD
    "statsmodels"
    "antlr4-python3-runtime==4.8"
    "statsmodels"
=======
    "antlr4-python3-runtime==4.8"
>>>>>>> cbf7e0cf
]

EXTRAS = { }

with open("README.md", "r", encoding="utf-8") as f:
    README = f.read()
HISTORY = ""
inline_license = ""

setup(
    name="burdock",

    version=SELFVERSION,

    description="",
    long_description=README + "\n\n" + HISTORY,
    long_description_content_type="text/x-rst",
    author="burdock",
    license=inline_license,
    packages=find_packages(exclude=["*.tests"]),

    install_requires=DEPENDENCIES,

    include_package_data=True,

    extras_require=EXTRAS,

    data_files=[],
    zip_safe=False
)<|MERGE_RESOLUTION|>--- conflicted
+++ resolved
@@ -19,13 +19,8 @@
     "pandasql",
     "msrest",
     "scipy",
-<<<<<<< HEAD
     "statsmodels"
     "antlr4-python3-runtime==4.8"
-    "statsmodels"
-=======
-    "antlr4-python3-runtime==4.8"
->>>>>>> cbf7e0cf
 ]
 
 EXTRAS = { }
