--- conflicted
+++ resolved
@@ -22,19 +22,8 @@
 
 
 def _get_client():
-<<<<<<< HEAD
-    """
-    Spins up a RestClient Instance
-
-    :return: A RestClient tuned to the WHITENOISE port
-    :rtype: RestClient()
-    """
-    url = os.environ.get("WHITENOISE_SERVICE_URL", "localhost")
-    port = int(os.environ.get("WHITENOISE_SERVICE_PORT", 5000))
-=======
     port = os.environ.get("WHITENOISE_SERVICE_PORT", "5000")
     url = os.environ.get("WHITENOISE_SERVICE_URL", "localhost:{}".format(port))
->>>>>>> a85d4ef2
 
     base_url = "{}/api/".format(url)
     base_url = base_url if base_url.startswith("http") else "http://" + base_url
