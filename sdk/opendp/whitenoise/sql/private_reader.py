import logging
import math
import numpy as np
from .dpsu import run_dpsu
from .private_rewriter import Rewriter
from .parse import QueryParser
from .reader import PandasReader

from opendp.whitenoise.ast.expressions import sql as ast
from opendp.whitenoise.reader import Reader

from opendp.whitenoise.mechanisms.gaussian import Gaussian
from opendp.whitenoise.report import Interval, Intervals, Result
from opendp.whitenoise.reader.rowset import TypedRowset

module_logger = logging.getLogger(__name__)


class PrivateReader(Reader):
    """Executes SQL queries against tabular data sources and returns differentially private results
    """
    def __init__(self, metadata, reader, epsilon_per_column=1.0, delta=10E-16,
                 interval_widths=None, options=None, epsilon=None):
        """Create a new private reader.

            :param metadata: The CollectionMetadata object with information about all tables referenced in this query
            :param reader: The data reader to wrap, such as a SqlServerReader, PandasReader, or SparkReader
                The PrivateReader intercepts queries to the underlying reader and ensures differential privacy.
            :param epsilon_per_column: The privacy budget to spend for each column in the query
            :param delta: The delta privacy parameter
            :param interval_widths: If supplied, returns confidence intervals of the specified width, e.g. [0.95, 0.75]
            :param options: A PrivateReaderOptions with flags that change the behavior of the privacy
                engine.
        """
        self.options = options if options is not None else PrivateReaderOptions()
        self.metadata = metadata
        self.reader = reader
        self.rewriter = Rewriter(metadata)
        self.epsilon_per_column = epsilon_per_column
        if epsilon is not None:
            message = ("epsilon named parameter was replaced with "
                       "epsilon_per_column to be more descriptive.")
            if epsilon != epsilon_per_column:
                raise Exception(message)
            else:
                module_logger.warning(message)

        self.delta = delta
        self.interval_widths = interval_widths
        self._cached_exact = None
        self._cached_ast = None
        self.refresh_options()

    @property
    def epsilon(self):
        module_logger.warning("Epsilon property will be replaced with "
                              "the more descriptive epsilon_per_column property.")
        return self.epsilon_per_column

    @property
    def engine(self):
        return self.reader.engine

    def refresh_options(self):
        self.rewriter = Rewriter(self.metadata)
        self.metadata.compare = self.reader.compare
        self.rewriter.options.row_privacy = self.options.row_privacy
        self.rewriter.options.reservoir_sample = self.options.reservoir_sample
        self.rewriter.options.clamp_columns = self.options.clamp_columns
        self.rewriter.options.max_contrib = self.options.max_contrib

    @staticmethod
    def get_budget_multiplier(schema, reader, query):
        return len(PrivateReader(schema, reader, 1).get_privacy_cost(query))

    def parse_query_string(self, query_string):
        queries = QueryParser(self.metadata).queries(query_string)
        if len(queries) > 1:
            raise ValueError("Too many queries provided.  We can only execute one query at a time.")
        elif len(queries) == 0:
            return []
        return queries[0]

    def rewrite(self, query_string):
        query = self.parse_query_string(query_string)
        return self.rewrite_ast(query)

    def rewrite_ast(self, query):
        query_max_contrib = query.max_ids
        if self.options.max_contrib is None or self.options.max_contrib > query_max_contrib:
            self.options.max_contrib = query_max_contrib

        self.refresh_options()
        query = self.rewriter.query(query)
        subquery = query.source.relations[0].primary.query
        return (subquery, query)

    def get_privacy_cost(self, query_string):
        self.refresh_options()
        subquery, query = self.rewrite(query_string)
        return subquery.numeric_symbols()

    def _get_reader(self, query_ast):
        if query_ast.agg is not None and self.options.use_dpsu and isinstance(self.reader, PandasReader):
            query = str(query_ast)
            dpsu_df = run_dpsu(self.metadata, self.reader.df, query, eps=1.0)
            return PandasReader(self.metadata, dpsu_df)
        else:
            return self.reader

    def execute(self, query_string):
        """Executes a query and returns a recordset that is differentially private.

        Follows ODBC and DB_API convention of consuming query as a string and returning
        recordset as tuples.  This is useful for cases where existing DB_API clients
        want to swap out API calls with minimal changes.

        :param query_string: A query string in SQL syntax
        :return: A recordset structured as an array of tuples, where each tuple
         represents a row, and each item in the tuple is typed.  The first row should
         contain column names.
        """
        trs = self.execute_typed(query_string)
        return trs.rows()

    def execute_typed(self, query_string):
        """Executes a query and returns a differentially private typed recordset.

        This is the typed version of execute.

        :param query_string: A query in SQL syntax
        :return: A typed recordset, where columns can be referenced by name.
        """
        query = self.parse_query_string(query_string)
        return self.execute_ast_typed(query)

    def _execute_ast(self, query, cache_exact=False):
        if isinstance(query, str):
            raise ValueError("Please pass AST to _execute.")

        subquery, query = self.rewrite_ast(query)
        max_contrib = self.options.max_contrib if self.options.max_contrib is not None else 1
<<<<<<< HEAD
        thresh_scale = math.sqrt(max_contrib) * ((math.sqrt(math.log(1/self.delta)) + math.sqrt(math.log(1/self.delta) + self.epsilon)) / (math.sqrt(2) * self.epsilon))
        self.tau = 1 + thresh_scale * math.sqrt(2 * math.log(max_contrib / math.sqrt(2 * math.pi * self.delta)))
=======
        self.tau = max_contrib * (1- ( math.log(2 * self.delta / max_contrib) / self.epsilon_per_column  ))
>>>>>>> f6268d0f

        syms = subquery.all_symbols()
        source_col_names = [s[0] for s in syms]

        # list of sensitivities in column order
        sens = [s[1].sensitivity() for s in syms]

        # tell which are counts, in column order
        is_count = [s[1].is_count for s in syms]

        # set sensitivity to None if the column is a grouping key
        if subquery.agg is not None:
            group_keys = [ge.expression.name if hasattr(ge.expression, 'name') else None for ge in subquery.agg.groupingExpressions]
        else:
            group_keys = []
        is_group_key = [colname in group_keys for colname in [s[0] for s in syms]]
        for idx in range(len(sens)):
            if is_group_key[idx]:
                sens[idx] = None

        kc_pos = None
        kcc_pos = []
        for idx in range(len(syms)):
            sname, sym = syms[idx]
            if sname == 'keycount':
                kc_pos = idx
            elif sym.is_key_count:
                kcc_pos.append(idx)
        if kc_pos is None and len(kcc_pos) > 0:
            kc_pos = kcc_pos.pop()

        # make a list of mechanisms in column order
        mechs = [Gaussian(self.epsilon_per_column, self.delta, s, max_contrib, self.interval_widths) if s is not None else None for s in sens]

        # execute the subquery against the backend and load in tuples
        if cache_exact:
            # we only execute the exact query once
            if self._cached_exact is not None:
                if subquery == self._cached_ast:
                    db_rs = self._cached_exact
                else:
                    raise ValueError("Cannot run different query against cached result.  "
                                     "Make a new PrivateReader or else clear the cache with cache = False")
            else:
                db_rs = self._get_reader(subquery).execute_ast(subquery)
                self._cached_exact = list(db_rs)
                self._cached_ast = subquery
        else:
            self.cached_exact = None
            self.cached_ast = None
            db_rs = self._get_reader(subquery).execute_ast(subquery)

        clamp_counts = self.options.clamp_counts

        def process_row(row_in):
            # pull out tuple values
            row = [v for v in row_in]
            # set null to 0 before adding noise
            for idx in range(len(row)):
                if sens[idx] is not None and row[idx] is None:
                    row[idx] = 0.0
            # call all mechanisms to add noise
            out_row = [noise.release([v]).values[0] if noise is not None else v for noise, v in zip(mechs, row)]
            # ensure all key counts are the same
            for idx in kcc_pos:
                out_row[idx] = out_row[kc_pos]
            # clamp counts to be non-negative
            if clamp_counts:
                for idx in range(len(row)):
                    if is_count[idx] and out_row[idx] < 0:
                        out_row[idx] = 0
            return out_row

        if hasattr(db_rs, 'rdd'):
            # it's a dataframe
            out = db_rs.rdd.map(process_row)
        elif hasattr(db_rs, 'map'):
            # it's an RDD
            out = db_rs.map(process_row)
        else:
            out = map(process_row, db_rs[1:])

        if subquery.agg is not None and self.options.censor_dims:
            if hasattr(out, 'filter'):
                # it's an RDD
                tau = self.tau
                out = out.filter(lambda row: row[kc_pos] > tau)
            else:
                out = filter(lambda row: row[kc_pos] > self.tau, out)

        # get column information for outer query
        out_syms = query.all_symbols()
        out_types = [s[1].type() for s in out_syms]
        out_colnames = [s[0] for s in out_syms]

        def convert(val, type):
            if type == 'string' or type == 'unknown':
                return str(val).replace('"', '').replace("'", '')
            elif type == 'int':
                return int(float(str(val).replace('"', '').replace("'", '')))
            elif type == 'float':
                return float(str(val).replace('"', '').replace("'", ''))
            elif type == 'boolean':
                if isinstance(val, int):
                    return val != 0
                else:
                    return bool(str(val).replace('"', '').replace("'", ''))
            else:
                raise ValueError("Can't convert type " + type)

        def process_out_row(row):
            bindings = dict((name.lower(), val ) for name, val in zip(source_col_names, row))
            row = [c.expression.evaluate(bindings) for c in query.select.namedExpressions]
            return [convert(val, type) for val, type in zip(row, out_types)]

        if hasattr(out, 'map'):
            # it's an RDD
            out = out.map(process_out_row)
        else:
            out = map(process_out_row, out)

        # sort it if necessary
        if query.order is not None:
            sort_fields = []
            for si in query.order.sortItems:
                if type(si.expression) is not ast.Column:
                    raise ValueError("We only know how to sort by column names right now")
                colname = si.expression.name.lower()
                if colname not in out_colnames:
                    raise ValueError("Can't sort by {0}, because it's not in output columns: {1}".format(colname, out_colnames))
                colidx = out_colnames.index(colname)
                desc = False
                if si.order is not None and si.order.lower() == "desc":
                    desc = True
                if desc and not (out_types[colidx] in ["int", "float", "boolean"]):
                    raise ValueError("We don't know how to sort descending by " + out_types[colidx])
                sf = (desc, colidx)
                sort_fields.append(sf)

            def sort_func(row):
                return tuple([row[idx] if not desc else not row[idx] if out_types[idx] == "boolean" else -row[idx] for desc, idx in sort_fields])

            if hasattr(out, 'sortBy'):
                out = out.sortBy(sort_func)
            else:
                out = sorted(out, key=sort_func)

        # output it
        if hasattr(out, 'toDF'):
            # Pipeline RDD
            return out.toDF(out_colnames)
        elif hasattr(out, 'map'):
            # Bare RDD
            return out
        else:
            return TypedRowset([out_colnames] + list(out), out_types)

    def execute_ast(self, query):
        """Executes an AST representing a SQL query

        :param query: A SQL query in AST form
        :return: A recordset formatted as tuples for rows, with first row having column names
        """
        if isinstance(query, str):
            raise ValueError("Please pass ASTs to execute_typed.  To execute strings, use execute.")
        trs = self.execute_ast_typed(query)
        return trs.rows()

    def execute_ast_typed(self, query):
        """Executes an AST representing a SQL query, returning typed recordset

        :param query: A SQL query in AST form
        :return: A typed recordset
        """
        if isinstance(query, str):
            raise ValueError("Please pass ASTs to execute_typed.  To execute strings, use execute.")

        return self._execute_ast(query, False)


class PrivateReaderOptions:
    """Options that control privacy behavior"""

    def __init__(self,
                 censor_dims=True,
                 clamp_counts=True,
                 reservoir_sample=True,
                 clamp_columns=True,
                 row_privacy=False,
                 max_contrib=None,
                 use_dpsu=True):
        """Initialize with options.

        :param censor_dims: boolean, set to False if you know that small dimensions cannot expose privacy
        :param clamp_counts: boolean, set to False to allow noisy counts to be negative
        :param reservoir_sample: boolean, set to False if the data collection will never have more than max_contrib record per individual
        :param clamp_columns: boolean, set to False to allow values that exceed lower and higher limit specified in metadata.  May impact privacy
        :param row_privacy: boolean, True if each row is a separate individual
        :param max_contrib: int, set to override the metadata-supplied limit of per-user
          contribution.  May only revise down; metadata takes precedence if limit is smaller.
        :param use_dpsu: boolean, set to False if you want to use DPSU for histogram queries
        """

        self.censor_dims = censor_dims
        self.clamp_counts = clamp_counts
        self.reservoir_sample = reservoir_sample
        self.clamp_columns = clamp_columns
        self.row_privacy = row_privacy
        self.max_contrib = max_contrib
        self.use_dpsu = use_dpsu<|MERGE_RESOLUTION|>--- conflicted
+++ resolved
@@ -140,12 +140,8 @@
 
         subquery, query = self.rewrite_ast(query)
         max_contrib = self.options.max_contrib if self.options.max_contrib is not None else 1
-<<<<<<< HEAD
-        thresh_scale = math.sqrt(max_contrib) * ((math.sqrt(math.log(1/self.delta)) + math.sqrt(math.log(1/self.delta) + self.epsilon)) / (math.sqrt(2) * self.epsilon))
+        thresh_scale = math.sqrt(max_contrib) * ((math.sqrt(math.log(1/self.delta)) + math.sqrt(math.log(1/self.delta) + self.epsilon_per_column)) / (math.sqrt(2) * self.epsilon_per_column))
         self.tau = 1 + thresh_scale * math.sqrt(2 * math.log(max_contrib / math.sqrt(2 * math.pi * self.delta)))
-=======
-        self.tau = max_contrib * (1- ( math.log(2 * self.delta / max_contrib) / self.epsilon_per_column  ))
->>>>>>> f6268d0f
 
         syms = subquery.all_symbols()
         source_col_names = [s[0] for s in syms]
