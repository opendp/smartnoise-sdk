--- conflicted
+++ resolved
@@ -8,10 +8,6 @@
 import json
 import sys
 import os
-<<<<<<< HEAD
-=======
-import opendp.whitenoise.core as wn
->>>>>>> 3eaa036a
 
 from opendp.whitenoise.sql import PandasReader, PrivateReader
 from opendp.whitenoise.reader.rowset import TypedRowset
@@ -85,22 +81,12 @@
 
     # Apply noise to input aggregation function using WhiteNoise-Core library
     def whitenoise_core_dp_agg(self, f, dataset_path, col_names, args, epsilon, kwargs):
-<<<<<<< HEAD
         releases = []        
         with wn.Analysis() as analysis:
             for x in range(self.repeat_count):
                 df = wn.Dataset(path=dataset_path, column_names=col_names)
                 release = f(wn.to_float(df[args[0]]), privacy_usage={'epsilon': epsilon}, **kwargs)
                 releases.append(release)
-=======
-        releases = []
-        with wn.Analysis() as analysis:
-            for x in range(self.repeat_count):
-                df = wn.Dataset(path=dataset_path, column_names=col_names)
-                releases.append(f(wn.cast(df[args[0]], args[1]),
-                                  privacy_usage={'epsilon': epsilon},
-                                  **kwargs))
->>>>>>> 3eaa036a
         analysis.release()
         noisy_values = [release.value for release in releases]
         return np.array(noisy_values)
@@ -112,14 +98,8 @@
         with wn.Analysis() as analysis:
             for x in range(self.repeat_count):
                 df = wn.Dataset(path=dataset_path, column_names=col_names)
-<<<<<<< HEAD
                 release = f(data=wn.to_float(df[[args[0], args[1]]]), privacy_usage={'epsilon': epsilon}, **kwargs)
                 releases.append(release)
-=======
-                releases.append(f(left=wn.cast(df[args[0]], args[2]),
-                                  right=wn.cast(df[args[1]], args[2]),
-                privacy_usage={'epsilon': epsilon}, **kwargs))
->>>>>>> 3eaa036a
         analysis.release()
         noisy_values = [release.value[0][0] for release in releases]
         return np.array(noisy_values)
