# This file contains a list of tests that can be passed actual aggregates or result aggregates from a DP implementation
# It tries to use a sample dataset S and splits it randomly into two neighboring datasets D1 and D2
# Using these neighboring datasets, it applies the aggregate query repeatedly
# It tests the DP condition to let the DP implementer know whether repeated aggregate query results are not enough to re-identify D1 or D2 which differ by single individual
# i.e. passing (epsilon, delta) - DP condition
# If the definition is not passed, there is a bug or it is a by-design bug in case of passing actual aggregates

import sys
import os
import subprocess
import pandas as pd
import numpy as np
import math
import matplotlib.pyplot as plt
<<<<<<< HEAD
=======
# Below need to be uncommented to debug main function from current file
#sys.path.insert(0, os.path.join(os.path.dirname(__file__), '../../../'))
#sys.path.insert(0, os.path.join(os.path.dirname(__file__), '../../../../../whitenoise-core-python/'))
>>>>>>> 72655c8f
import opendp.whitenoise.core as wn
import opendp.whitenoise.evaluation.aggregation as agg
import opendp.whitenoise.evaluation.exploration as exp
import copy

from opendp.whitenoise.metadata.collection import *
from scipy import stats

class DPVerification:
    # Set the epsilon parameter of differential privacy
    def __init__(self, epsilon=1.0, dataset_size=10000, csv_path="."):
        self.epsilon = epsilon
        self.dataset_size = dataset_size
        self.file_dir = os.path.dirname(os.path.abspath(__file__))
        self.csv_path = csv_path
        self.df, self.dataset_path, self.file_name, self.metadata = self.create_simulated_dataset()
        print("Loaded " + str(len(self.df)) + " records")
        self.N = len(self.df)
        self.delta = 1/(self.N * math.sqrt(self.N))

    def create_simulated_dataset(self, file_name = "simulation"):
        np.random.seed(1)
        userids = list(range(1, self.dataset_size+1))
        userids = ["A" + str(user) for user in userids]
        segment = ['A', 'B', 'C']
        role = ['R1', 'R2']
        roles = np.random.choice(role, size=self.dataset_size, p=[0.7, 0.3]).tolist()
        segments = np.random.choice(segment, size=self.dataset_size, p=[0.5, 0.3, 0.2]).tolist()
        usage = np.random.geometric(p=0.5, size=self.dataset_size).tolist()
        df = pd.DataFrame(list(zip(userids, segments, roles, usage)), columns=['UserId', 'Segment', 'Role', 'Usage'])

        # Storing the data as a CSV
        file_path = os.path.join(self.file_dir, self.csv_path, file_name + ".csv")
        df.to_csv(file_path, sep=',', encoding='utf-8', index=False)
        metadata = Table(file_name, file_name, self.dataset_size, \
            [\
                String("UserId", self.dataset_size, True), \
                String("Segment", 3, False), \
                String("Role", 2, False), \
                Int("Usage", 0, 25)
            ])

        return df, file_path, file_name, metadata

    # Generate dataframes that differ by a single record that is randomly chosen
    def generate_neighbors(self, load_csv = False):
        if(load_csv):
            self.df = pd.read_csv(self.dataset_path)

        if(self.N == 0):
            print("No records in dataframe to run the test")
            return None, None

        d1 = self.df
        drop_idx = np.random.choice(self.df.index, 1, replace=False)
        d2 = self.df.drop(drop_idx)
        print("Length of D1: ", len(d1), " Length of D2: ", len(d2))

        if(load_csv):
            # Storing the data as a CSV for applying queries via Burdock querying system
            d1_file_path = os.path.join(self.file_dir, self.csv_path , "d1.csv")
            d2_file_path = os.path.join(self.file_dir, self.csv_path , "d2.csv")

            d1.to_csv(d1_file_path, sep=',', encoding='utf-8', index=False)
            d2.to_csv(d2_file_path, sep=',', encoding='utf-8', index=False)

        d1_table = self.metadata
        d2_table = copy.copy(d1_table)
        d1_table.schema, d2_table.schema = "d1", "d2"
        d1_table.name, d2_table.name = "d1", "d2"
        d2_table.rowcount = d1_table.rowcount - 1
        d1_metadata, d2_metadata = CollectionMetadata([d1_table], "csv"), CollectionMetadata([d2_table], "csv")

        return d1, d2, d1_metadata, d2_metadata

    # If there is an aggregation function that we need to test, we need to apply it on neighboring datasets
    # This function applies the aggregation repeatedly to log results in two vectors that are then used for generating histogram
    # The histogram is then passed through the DP test
    def apply_aggregation_neighbors(self, f, args1, args2):
        fD1 = f(*args1)
        fD2 = f(*args2)

        print("Mean fD1: ", np.mean(fD1), " Stdev fD1: ", np.std(fD1), " Mean fD2: ", np.mean(fD2), " Stdev fD2: ", np.std(fD2))
        return fD1, fD2

    # Generate histograms given the vectors of repeated aggregation results applied on neighboring datasets
    def generate_histogram_neighbors(self, fD1, fD2, numbins=0, binsize="auto", exact=False):
        d1 = fD1
        d2 = fD2
        d = np.concatenate((d1, d2), axis=None)
        n = d.size
        binlist = []
        minval = min(min(d1), min(d2))
        maxval = max(max(d1), max(d2))
        if(exact):
            binlist = np.linspace(minval, maxval, 2)
        elif(numbins > 0):
            binlist = np.linspace(minval, maxval, numbins)
        elif(binsize == "auto"):
            iqr = np.subtract(*np.percentile(d, [75, 25]))
            numerator = 2 * iqr if iqr > 0 else maxval - minval
            denominator = n ** (1. / 3)
            binwidth = numerator / denominator # Freedman–Diaconis' choice
            numbins = int(math.ceil((maxval - minval) / binwidth)) if maxval > minval else 20
            binlist = np.linspace(minval, maxval, numbins)
        else:
            # Choose bin size of unity
            binlist = np.arange(np.floor(minval),np.ceil(maxval))

        # Calculating histograms of fD1 and fD2
        d1hist, bin_edges = np.histogram(d1, bins = binlist, density = False)
        d2hist, bin_edges = np.histogram(d2, bins = binlist, density = False)

        return d1hist, d2hist, bin_edges

    # Plot histograms given the vectors of repeated aggregation results applied on neighboring datasets
    def plot_histogram_neighbors(self, fD1, fD2, d1histupperbound, d2histupperbound, d1hist, d2hist, d1lower, d2lower, binlist, bound=True, exact=False):
        plt.figure(figsize=(15,5))
        if(exact):
            ax = plt.subplot(1, 1, 1)
            ax.ticklabel_format(useOffset=False)
            plt.xlabel('Bin')
            plt.ylabel('Probability')
            plt.hist(fD1, width=0.2, alpha=0.5, ec="k", align = "right", bins = 1)
            plt.hist(fD2, width=0.2, alpha=0.5, ec="k", align = "right", bins = 1)
            ax.legend(['D1', 'D2'], loc="upper right")
            return

        ax = plt.subplot(1, 2, 1)
        ax.ticklabel_format(useOffset=False)
        plt.xlabel('Bin')
        plt.ylabel('Probability')
        if(bound):
            plt.bar(binlist[:-1], d2histupperbound, alpha=0.5, width=np.diff(binlist), ec="k", align="edge")
            plt.bar(binlist[:-1], d1lower, alpha=0.5, width=np.diff(binlist), ec="k", align="edge")
            plt.legend(['D1', 'D2'], loc="upper right")
        else:
            plt.bar(binlist[:-1], d1hist, alpha=0.5, width=np.diff(binlist), ec="k", align="edge")
            plt.bar(binlist[:-1], d2hist, alpha=0.5, width=np.diff(binlist), ec="k", align="edge")
            plt.legend(['D1', 'D2'], loc="upper right")

        ax = plt.subplot(1, 2, 2)
        ax.ticklabel_format(useOffset=False)
        plt.xlabel('Bin')
        plt.ylabel('Probability')
        if(bound):
            plt.bar(binlist[:-1], d1histupperbound, alpha=0.5, width=np.diff(binlist), ec="k", align="edge")
            plt.bar(binlist[:-1], d2lower, alpha=0.5, width=np.diff(binlist), ec="k", align="edge")
            plt.legend(['D2', 'D1'], loc="upper right")
        else:
            plt.bar(binlist[:-1], d2hist, alpha=0.5, width=np.diff(binlist), ec="k", align="edge")
            plt.bar(binlist[:-1], d1hist, alpha=0.5, width=np.diff(binlist), ec="k", align="edge")
            plt.legend(['D2', 'D1'], loc="upper right")
        plt.show()

    # Check if histogram of fD1 values multiplied by e^epsilon and summed by delta is bounding fD2 and vice versa
    # Use the histogram results and create bounded histograms to compare in DP test
    def get_bounded_histogram(self, d1hist, d2hist, binlist, d1size, d2size, exact, alpha=0.05):
        d1_error_interval = 0.0
        d2_error_interval = 0.0
        # Lower and Upper bound
        if(not exact):
            num_buckets = binlist.size - 1
            critical_value = stats.norm.ppf(1-(alpha / 2 / num_buckets), loc=0.0, scale=1.0)
            d1_error_interval = critical_value * math.sqrt(num_buckets / d1size) / 2
            d2_error_interval = critical_value * math.sqrt(num_buckets / d2size) / 2

        num_buckets = binlist.size - 1
        px = np.divide(d1hist, d1size)
        py = np.divide(d2hist, d2size)

        d1histbound = px * math.exp(self.epsilon) + self.delta
        d2histbound = py * math.exp(self.epsilon) + self.delta

        d1upper = np.power(np.sqrt(px * num_buckets) + d1_error_interval, 2) / num_buckets
        d2upper = np.power(np.sqrt(py * num_buckets) + d2_error_interval, 2) / num_buckets
        d1lower = np.power(np.sqrt(px * num_buckets) - d1_error_interval, 2) / num_buckets
        d2lower = np.power(np.sqrt(py * num_buckets) - d2_error_interval, 2) / num_buckets

        np.maximum(d1lower, 0.0, d1lower)
        np.maximum(d2lower, 0.0, d1lower)

        d1histupperbound = d1upper * math.exp(self.epsilon) + self.delta
        d2histupperbound = d2upper * math.exp(self.epsilon) + self.delta

        return px, py, d1histupperbound, d2histupperbound, d1histbound, d2histbound, d1lower, d2lower

    # Differentially Private Predicate Test
    def dp_test(self, d1hist, d2hist, binlist, d1size, d2size, debug=False, exact=False):
        px, py, d1histupperbound, d2histupperbound, d1histbound, d2histbound, d1lower, d2lower = \
            self.get_bounded_histogram(d1hist, d2hist, binlist, d1size, d2size, exact)
        if(debug):
            print("Parameters")
            print("epsilon: ", self.epsilon, " delta: ", self.delta)
            print("Bins\n", binlist)
            print("Original D1 Histogram\n", d1hist)
            print("Probability of D1 Histogram\n", px)
            print("D1 Lower\n", d1lower)
            print("D1 Upper\n", d1histupperbound)
            print("D1 Histogram to bound D2\n", d1histbound)
            print("Original D2 Histogram\n", d2hist)
            print("Probability of D2 Histogram\n", py)
            print("D2 Lower\n", d2lower)
            print("D2 Upper\n", d2histupperbound)
            print("D2 Histogram to bound D1\n", d2histbound)
            print("Comparison - D2 bound to D1\n", np.greater(d1hist, np.zeros(d1hist.size)), np.logical_and(np.greater(d1hist, np.zeros(d1hist.size)), np.greater(d1lower, d2histupperbound)))
            print("Comparison - D1 bound to D2\n", np.greater(d2hist, np.zeros(d2hist.size)), np.logical_and(np.greater(d2hist, np.zeros(d2hist.size)), np.greater(d2lower, d1histupperbound)))

        # Check if any of the bounds across the bins violate the relaxed DP condition
        bound_exceeded = np.any(np.logical_and(np.greater(d1hist, np.zeros(d1hist.size)), np.greater(d1lower, d2histupperbound))) or \
        np.any(np.logical_and(np.greater(d2hist, np.zeros(d2hist.size)), np.greater(d2lower, d1histupperbound)))
        return not bound_exceeded, d1histupperbound, d2histupperbound, d1lower, d2lower

    # K-S Two sample test between the repeated query results on neighboring datasets
    def ks_test(self, fD1, fD2):
        return stats.ks_2samp(fD1, fD2)

    # Anderson Darling Test
    def anderson_ksamp(self, fD1, fD2):
        return stats.anderson_ksamp([fD1, fD2])

    # Kullback-Leibler divergence D(P || Q) for discrete distributions
    def kl_divergence(self, p, q):
        return np.sum(np.where(p != 0, p * np.log(p / q), 0))

    # Wasserstein Distance
    def wasserstein_distance(self, d1hist, d2hist):
        return stats.wasserstein_distance(d1hist, d2hist)

    # Verification of SQL aggregation mechanisms
    def aggtest(self, f, colname, numbins=0, binsize="auto", debug=False, plot=True, bound=True, exact=False):
        d1, d2, d1_metadata, d2_metadata = self.generate_neighbors()

        fD1, fD2 = self.apply_aggregation_neighbors(f, (d1, colname), (d2, colname))
        d1size, d2size = fD1.size, fD2.size

        ks_res = self.ks_test(fD1, fD2)
        print("\nKS 2-sample Test Result: ", ks_res, "\n")

        #andderson_res = self.anderson_ksamp(fD1, fD2)
        #print("Anderson 2-sample Test Result: ", andderson_res, "\n")

        d1hist, d2hist, bin_edges = \
            self.generate_histogram_neighbors(fD1, fD2, numbins, binsize, exact=exact)

        ws_res = 0.0
        #kl_res = 0.0
        dp_res, d1histupperbound, d2histupperbound, d1lower, d2lower = self.dp_test(d1hist, d2hist, bin_edges, d1size, d2size, debug, exact=exact)
        if(exact):
            dp_res = False
            print("Wasserstein Distance: ", ws_res, "\n")
            #print("KL Divergence Distance: ", kl_res, "\n")
        else:
            ws_res = self.wasserstein_distance(d1hist, d2hist)
            print("Wasserstein Distance: ", ws_res, "\n")
            #kl_res = self.kl_divergence(d1histupperbound, d2lower)
            #print("KL-Divergence: ", kl_res, "\n")
        print("DP Predicate Test:", dp_res, "\n")

        if(plot):
            self.plot_histogram_neighbors(fD1, fD2, d1histupperbound, d2histupperbound, d1hist, d2hist, d1lower, d2lower, bin_edges, bound, exact)
        return dp_res, ks_res, ws_res

    # Verification of aggregation mechanisms implemented in WhiteNoise-Core
    # Creating a new function to take in non-keyworded args and keyworded kwargs
    # This makes it generic to take in any WhiteNoise-core aggregate function with any set of parameters
    # DP-SQL queries in Burdock use other aggregation functions in Aggregation class
    def whitenoise_core_test(self, dataset_path, col_names, f, *args, numbins=0, binsize="auto", debug=False, plot=True, bound=True, exact=False, repeat_count=1000, epsilon=1.0, actual=1.0, **kwargs):
        ag = agg.Aggregation(t=1, repeat_count=repeat_count)
        self.dataset_path = dataset_path
        d1, d2, d1_metadata, d2_metadata = self.generate_neighbors(load_csv=True)

        d1_file_path = os.path.join(self.file_dir, self.csv_path , "d1.csv")
        d2_file_path = os.path.join(self.file_dir, self.csv_path , "d2.csv")

        if(len(args) == 2):
            fD1 = ag.whitenoise_core_dp_multi_agg(f, d1_file_path, col_names, args, epsilon, kwargs)
            fD2 = ag.whitenoise_core_dp_multi_agg(f, d2_file_path, col_names, args, epsilon, kwargs)
        else:
            fD1 = ag.whitenoise_core_dp_agg(f, d1_file_path, col_names, args, epsilon, kwargs)
            fD2 = ag.whitenoise_core_dp_agg(f, d2_file_path, col_names, args, epsilon, kwargs)

        d1size, d2size = fD1.size, fD2.size
        d1hist, d2hist, bin_edges = \
            self.generate_histogram_neighbors(fD1, fD2, numbins, binsize, exact=exact)
        dp_res, d1histupperbound, d2histupperbound, d1lower, d2lower = self.dp_test(d1hist, d2hist, bin_edges, d1size, d2size, debug)
        print("DP Predicate Test:", dp_res, "\n")
        bias_res, msd = self.bias_test(actual, fD1)
        print("Bias Test:", bias_res, "\n")

        if(plot):
            self.plot_histogram_neighbors(fD1, fD2, d1histupperbound, d2histupperbound, d1hist, d2hist, d1lower, d2lower, bin_edges, bound)
        return dp_res, bias_res

    def accuracy_test(self, actual, low, high, confidence=0.95):
        # Actual mean of aggregation function f on D1 is equal to sample mean
        n = len(low)
        actual = [actual] * n
        error_interval = 0.05*confidence
        relaxed_low = confidence - error_interval
        relaxed_high = 1 - (confidence + error_interval)
        within_bounds = np.sum(np.logical_and(np.greater_equal(actual, low), np.greater_equal(high, actual)))
        outside_bounds = n - within_bounds
        print("Count of times noisy result within bounds:", within_bounds, "/", n)
        print("Count of times noisy result outside bounds:", outside_bounds, "/", n)
        acc_res = (within_bounds / n >= relaxed_low)
        utility_res = (outside_bounds / n >= relaxed_high)
        return acc_res, utility_res, float('%.2f'%((within_bounds / n) * 100))

    # Calculates mean signed deviation from noisy results sample as a ratio of actual value
    def bias_test(self, actual, fD, sig_level = 0.05):
        # Mean signed deviation
        n = len(fD)
        actual = [actual] * n
        diff = fD - actual
        msd = (np.sum(diff) / n) / actual[0]
        print("Mean signed deviation ratio to actual: ", msd)
        # Checking if mean of (difference of noisy response to actual) is zero i.e. unbiased result
        tset, pval = stats.ttest_1samp(diff, 0.0)
        print("p-Value of 1 sample t-test: ", pval)
        return (pval >= sig_level), msd

    # Applying queries repeatedly against SQL-92 implementation of Differential Privacy by Burdock
    def dp_query_test(self, d1_query, d2_query, debug=False, plot=True, bound=True, exact=False, repeat_count=10000, confidence=0.95, get_exact=True):
        ag = agg.Aggregation(t=1, repeat_count=repeat_count)
        d1, d2, d1_metadata, d2_metadata = self.generate_neighbors(load_csv=True)

        fD1, fD1_actual, fD1_low, fD1_high = ag.run_agg_query(d1, d1_metadata, d1_query, confidence, get_exact)
        fD2, fD2_actual, fD2_low, fD2_high = ag.run_agg_query(d2, d2_metadata, d2_query, confidence, get_exact)
        d1hist, d2hist, bin_edges = self.generate_histogram_neighbors(fD1, fD2, binsize="auto")
        d1size, d2size = fD1.size, fD2.size
        dp_res, d1histupperbound, d2histupperbound, d1lower, d2lower = self.dp_test(d1hist, d2hist, bin_edges, d1size, d2size, debug)
        #acc_res, utility_res, within_bounds = self.accuracy_test(fD1_actual, fD1_low, fD1_high, confidence)
        acc_res, utility_res = None, None
        bias_res, msd = self.bias_test(fD1_actual, fD1)
        if(plot):
            self.plot_histogram_neighbors(fD1, fD2, d1histupperbound, d2histupperbound, d1hist, d2hist, d1lower, d2lower, bin_edges, bound, exact)
        return dp_res, acc_res, utility_res, bias_res

    # Allows DP Predicate test on both singleton and GROUP BY queries
    def dp_groupby_query_test(self, d1_query, d2_query, debug=False, plot=True, bound=True, exact=False, repeat_count=10000, confidence=0.95):
        ag = agg.Aggregation(t=1, repeat_count=repeat_count)
        d1, d2, d1_metadata, d2_metadata = self.generate_neighbors(load_csv=True)

        d1_res, d1_exact, dim_cols, num_cols = ag.run_agg_query_df(d1, d1_metadata, d1_query, confidence, file_name = "d1")
        d2_res, d2_exact, dim_cols, num_cols = ag.run_agg_query_df(d2, d2_metadata, d2_query, confidence, file_name = "d2")

        res_list = []
        for col in num_cols:
            d1_gp = d1_res.groupby(dim_cols)[col].apply(list).reset_index(name=col)
            d2_gp = d2_res.groupby(dim_cols)[col].apply(list).reset_index(name=col)
            exact_gp = d1_exact.groupby(dim_cols)[col].apply(list).reset_index(name=col)
            # Full outer join after flattening the results above to one row per dimension key
            # We cannot be sure if every dimension key has a response in every repeated query run because of tau thresholding
            # That's why we do a full outer join and flatten whatever vector of results we get for the numerical column across repeat runs
            # This is what we use for generating the histogram of results for that dimension key
            d1_d2 = d1_gp.merge(d2_gp, on=dim_cols, how='outer')
            d1_d2 = d1_d2.merge(exact_gp, on=dim_cols, how='left')
            n_cols = len(d1_d2.columns)
            for index, row in d1_d2.iterrows():
                print(d1_d2.iloc[index, :n_cols - 3])
                print("Column: ", col)
                # fD1 and fD2 will have the results of the K repeated query results that can be passed through histogram test
                # These results are for that particular numerical column and the specific dimension key of d1_d2
                fD1 = np.array([val[0] for val in d1_d2.iloc[index, n_cols - 3]])
                fD2 = np.array([val[0] for val in d1_d2.iloc[index, n_cols - 2]])
                exact_val = d1_d2.iloc[index, n_cols - 1][0]
                d1hist, d2hist, bin_edges = self.generate_histogram_neighbors(fD1, fD2, binsize="auto")
                d1size, d2size = fD1.size, fD2.size
                dp_res, d1histupperbound, d2histupperbound, d1lower, d2lower = self.dp_test(d1hist, d2hist, bin_edges, d1size, d2size, debug)
                print("DP Predicate Test Result: ", dp_res)

                # Accuracy Test
                #low = np.array([val[1] for val in d1_d2.iloc[index, n_cols - 2]])
                #high = np.array([val[2] for val in d1_d2.iloc[index, n_cols - 2]])
                #acc_res, utility_res, within_bounds = self.accuracy_test(exact_val, low, high, confidence)
                acc_res, utility_res = None, None
                bias_res, msd = self.bias_test(exact_val, fD1)
                res_list.append([dp_res, acc_res, utility_res, bias_res, msd])
                if(plot):
                    self.plot_histogram_neighbors(fD1, fD2, d1histupperbound, d2histupperbound, d1hist, d2hist, d1lower, d2lower, bin_edges, bound, exact)

        for res in res_list:
            print(res)

        res_list = res_list.values() if hasattr(res_list, "values") else res_list  # TODO why is this needed?
        dp_res = np.all(np.array([res[0] for res in res_list]))
        #acc_res = np.all(np.array([res[1] for res in res_list]))
        #utility_res = np.all(np.array([res[2] for res in res_list]))
        acc_res, utility_res = None, None
        bias_res = np.all(np.array([res[3] for res in res_list]))
        return dp_res, acc_res, utility_res, bias_res

    # Use the powerset based neighboring datasets to scan through all edges of database search graph
    def dp_powerset_test(self, query_str, debug=False, plot=True, bound=True, exact=False, repeat_count=10000, confidence=0.95, test_cases=5):
        ag = agg.Aggregation(t=1, repeat_count=repeat_count)
        ex = exp.Exploration()
        res_list = {}
        halton_samples = ex.generate_halton_samples(bounds = ex.corners, dims = ex.N, n_sample=test_cases)
        # Iterate through each sample generated by halton sequence
        for sample in halton_samples:
            df, metadata = ex.create_small_dataset(sample)
            ex.generate_powerset(df)
            print("Test case: ", list(sample))
            for filename in ex.visited:
                print("Testing: ", filename)
                d1_query = query_str + "d1_" + filename + "." + "d1_" + filename
                d2_query = query_str + "d2_" + filename + "." + "d2_" + filename
                [d1, d2, d1_metadata, d2_metadata] = ex.neighbor_pair[filename]
                fD1, fD1_actual, fD1_low, fD1_high = ag.run_agg_query(d1, d1_metadata, d1_query, confidence)
                fD2, fD2_actual, fD2_low, fD2_high = ag.run_agg_query(d2, d2_metadata, d2_query, confidence)

                #acc_res, utility_res, within_bounds = self.accuracy_test(fD1_actual, fD1_low, fD1_high, confidence)
                acc_res, utility_res, within_bounds = None, None, None
                bias_res, msd = self.bias_test(fD1_actual, fD1)
                d1hist, d2hist, bin_edges = self.generate_histogram_neighbors(fD1, fD2, binsize="auto")
                d1size, d2size = fD1.size, fD2.size
                dp_res, d1histupperbound, d2histupperbound, d1lower, d2lower = self.dp_test(d1hist, d2hist, bin_edges, d1size, d2size, debug)
                print("DP Predicate Test Result: ", dp_res)
                if(plot):
                    self.plot_histogram_neighbors(fD1, fD2, d1histupperbound, d2histupperbound, d1hist, d2hist, d1lower, d2lower, bin_edges, bound, exact)
                key = "[" + ','.join(str(e) for e in list(sample)) + "] - " + filename
                res_list[key] = [dp_res, acc_res, utility_res, within_bounds, bias_res, msd]

        print("Halton sequence based Powerset Test Result")
        for data, res in res_list.items():
            print(data, "-", res)

        dp_res = np.all(np.array([res[0] for data, res in res_list.items()]))
        #acc_res = np.all(np.array([res[1] for res in res_list]))
        #utility_res = np.all(np.array([res[2] for res in res_list]))
        acc_res, utility_res = None, None
        bias_res = np.all(np.array([res[4] for data, res in res_list.items()]))
<<<<<<< HEAD
        return dp_res, acc_res, utility_res, bias_res
=======
        return dp_res, acc_res, utility_res, bias_res

    # Main method listing all the DP verification steps
    def main(self):
        # # COUNT Example
        d1_query = "SELECT COUNT(UserId) AS TotalUserCount FROM d1.d1"
        d2_query = "SELECT COUNT(UserId) AS TotalUserCount FROM d2.d2"
        dp_res, acc_res, utility_res, bias_res = dv.dp_query_test(d1_query, d2_query, plot=False, repeat_count=1000)

        d1_query = "SELECT SUM(Usage) AS Usage FROM d1.d1"
        d2_query = "SELECT SUM(Usage) AS Usage FROM d2.d2"
        dp_res, acc_res, utility_res, bias_res = dv.dp_query_test(d1_query, d2_query, plot=False, repeat_count=1000)

        d1_query = "SELECT Role, Segment, COUNT(UserId) AS UserCount, SUM(Usage) AS Usage FROM d1.d1 GROUP BY Role, Segment"
        d2_query = "SELECT Role, Segment, COUNT(UserId) AS UserCount, SUM(Usage) AS Usage FROM d2.d2 GROUP BY Role, Segment"
        dp_res, acc_res, utility_res, bias_res = dv.dp_groupby_query_test(d1_query, d2_query, plot=False, repeat_count=200)

        # Powerset Test on SUM query
        query_str = "SELECT SUM(Usage) AS TotalUsage FROM "
        dp_res, acc_res, utility_res, bias_res = self.dp_powerset_test(query_str, plot=False, repeat_count=100)

        # WhiteNoise-Core Test
        pums_1000_dataset_path = os.path.join(os.path.dirname(__file__), '../../../../service', "datasets", "evaluation", "PUMS_1000.csv")
        test_csv_path = pums_1000_dataset_path
        test_csv_names = ["age", "sex", "educ", "race", "income", "married"]

        df = pd.read_csv(test_csv_path)
        actual_mean = df['race'].mean()
        actual_var = df['educ'].var()
        actual_moment = df['race'].skew()
        actual_covariance = df['age'].cov(df['married'])

        dp_mean_res, bias_mean_res = self.whitenoise_core_test(test_csv_path, test_csv_names, wn.dp_mean, 'race', epsilon=.65, actual = actual_mean, data_lower=0., data_upper=100., data_n=1000)
        dp_var_res, bias_var_res = self.whitenoise_core_test(test_csv_path, test_csv_names, wn.dp_variance, 'educ', epsilon=.15, actual = actual_var, data_lower=0., data_upper=12., data_n=1000)
        dp_moment_res, bias_moment_res = self.whitenoise_core_test(test_csv_path, test_csv_names, wn.dp_moment_raw, 'race', epsilon=.15, actual = actual_moment, data_lower=0., data_upper=100., data_n=1000, order = 3)
        dp_covariance_res, bias_cov_res = self.whitenoise_core_test(test_csv_path, test_csv_names, wn.dp_covariance, 'age', 'married', actual = actual_covariance, epsilon=.5, data_n=1000,data_lower=[0., 0.],data_upper=[1., 1.])

        return dp_res, acc_res, utility_res, bias_res

if __name__ == "__main__":
    dv = DPVerification(dataset_size=1000)
    print(dv.main())
>>>>>>> 72655c8f
<|MERGE_RESOLUTION|>--- conflicted
+++ resolved
@@ -12,12 +12,6 @@
 import numpy as np
 import math
 import matplotlib.pyplot as plt
-<<<<<<< HEAD
-=======
-# Below need to be uncommented to debug main function from current file
-#sys.path.insert(0, os.path.join(os.path.dirname(__file__), '../../../'))
-#sys.path.insert(0, os.path.join(os.path.dirname(__file__), '../../../../../whitenoise-core-python/'))
->>>>>>> 72655c8f
 import opendp.whitenoise.core as wn
 import opendp.whitenoise.evaluation.aggregation as agg
 import opendp.whitenoise.evaluation.exploration as exp
@@ -451,49 +445,4 @@
         #utility_res = np.all(np.array([res[2] for res in res_list]))
         acc_res, utility_res = None, None
         bias_res = np.all(np.array([res[4] for data, res in res_list.items()]))
-<<<<<<< HEAD
-        return dp_res, acc_res, utility_res, bias_res
-=======
-        return dp_res, acc_res, utility_res, bias_res
-
-    # Main method listing all the DP verification steps
-    def main(self):
-        # # COUNT Example
-        d1_query = "SELECT COUNT(UserId) AS TotalUserCount FROM d1.d1"
-        d2_query = "SELECT COUNT(UserId) AS TotalUserCount FROM d2.d2"
-        dp_res, acc_res, utility_res, bias_res = dv.dp_query_test(d1_query, d2_query, plot=False, repeat_count=1000)
-
-        d1_query = "SELECT SUM(Usage) AS Usage FROM d1.d1"
-        d2_query = "SELECT SUM(Usage) AS Usage FROM d2.d2"
-        dp_res, acc_res, utility_res, bias_res = dv.dp_query_test(d1_query, d2_query, plot=False, repeat_count=1000)
-
-        d1_query = "SELECT Role, Segment, COUNT(UserId) AS UserCount, SUM(Usage) AS Usage FROM d1.d1 GROUP BY Role, Segment"
-        d2_query = "SELECT Role, Segment, COUNT(UserId) AS UserCount, SUM(Usage) AS Usage FROM d2.d2 GROUP BY Role, Segment"
-        dp_res, acc_res, utility_res, bias_res = dv.dp_groupby_query_test(d1_query, d2_query, plot=False, repeat_count=200)
-
-        # Powerset Test on SUM query
-        query_str = "SELECT SUM(Usage) AS TotalUsage FROM "
-        dp_res, acc_res, utility_res, bias_res = self.dp_powerset_test(query_str, plot=False, repeat_count=100)
-
-        # WhiteNoise-Core Test
-        pums_1000_dataset_path = os.path.join(os.path.dirname(__file__), '../../../../service', "datasets", "evaluation", "PUMS_1000.csv")
-        test_csv_path = pums_1000_dataset_path
-        test_csv_names = ["age", "sex", "educ", "race", "income", "married"]
-
-        df = pd.read_csv(test_csv_path)
-        actual_mean = df['race'].mean()
-        actual_var = df['educ'].var()
-        actual_moment = df['race'].skew()
-        actual_covariance = df['age'].cov(df['married'])
-
-        dp_mean_res, bias_mean_res = self.whitenoise_core_test(test_csv_path, test_csv_names, wn.dp_mean, 'race', epsilon=.65, actual = actual_mean, data_lower=0., data_upper=100., data_n=1000)
-        dp_var_res, bias_var_res = self.whitenoise_core_test(test_csv_path, test_csv_names, wn.dp_variance, 'educ', epsilon=.15, actual = actual_var, data_lower=0., data_upper=12., data_n=1000)
-        dp_moment_res, bias_moment_res = self.whitenoise_core_test(test_csv_path, test_csv_names, wn.dp_moment_raw, 'race', epsilon=.15, actual = actual_moment, data_lower=0., data_upper=100., data_n=1000, order = 3)
-        dp_covariance_res, bias_cov_res = self.whitenoise_core_test(test_csv_path, test_csv_names, wn.dp_covariance, 'age', 'married', actual = actual_covariance, epsilon=.5, data_n=1000,data_lower=[0., 0.],data_upper=[1., 1.])
-
-        return dp_res, acc_res, utility_res, bias_res
-
-if __name__ == "__main__":
-    dv = DPVerification(dataset_size=1000)
-    print(dv.main())
->>>>>>> 72655c8f
+        return dp_res, acc_res, utility_res, bias_res