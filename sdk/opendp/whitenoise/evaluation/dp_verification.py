--- conflicted
+++ resolved
@@ -19,11 +19,6 @@
 import opendp.whitenoise.evaluation.aggregation as agg
 import opendp.whitenoise.evaluation.exploration as exp
 import copy
-<<<<<<< HEAD
-
-#import whitenoise.components as op
-=======
->>>>>>> 3eaa036a
 
 from opendp.whitenoise.metadata.collection import *
 from scipy import stats
@@ -485,47 +480,11 @@
         actual_moment = df['race'].skew()
         actual_covariance = df['age'].cov(df['married'])
 
-<<<<<<< HEAD
         dp_mean_res, bias_mean_res = self.whitenoise_core_test(test_csv_path, test_csv_names, wn.dp_mean, 'race', epsilon=.65, actual = actual_mean, data_lower=0., data_upper=100., data_n=1000)
         dp_var_res, bias_var_res = self.whitenoise_core_test(test_csv_path, test_csv_names, wn.dp_variance, 'educ', epsilon=.15, actual = actual_var, data_lower=0., data_upper=12., data_n=1000)
         dp_moment_res, bias_moment_res = self.whitenoise_core_test(test_csv_path, test_csv_names, wn.dp_moment_raw, 'race', epsilon=.15, actual = actual_moment, data_lower=0., data_upper=100., data_n=1000, order = 3)
         dp_covariance_res, bias_cov_res = self.whitenoise_core_test(test_csv_path, test_csv_names, wn.dp_covariance, 'age', 'married', actual = actual_covariance, epsilon=.5, data_n=1000,data_lower=[0., 0.],data_upper=[1., 1.])
-=======
-        dp_mean_res, bias_mean_res = self.whitenoise_core_test(test_csv_path,
-                                                               test_csv_names,
-                                                               wn.dp_mean,
-                                                               'race',
-                                                               "FLOAT",
-                                                               epsilon=.65,
-                                                               actual=actual_mean,
-                                                               data_lower=0.,
-                                                               data_upper=100.,
-                                                               data_n=1000)
-        dp_var_res, bias_var_res = self.whitenoise_core_test(test_csv_path,
-                                                             test_csv_names,
-                                                             wn.dp_variance,
-                                                             'educ',
-                                                             "FLOAT",
-                                                             epsilon=.15,
-                                                             actual=actual_var,
-                                                             data_lower=0.,
-                                                             data_upper=12.,
-                                                             data_n=1000)
-        dp_moment_res, bias_moment_res = self.whitenoise_core_test(test_csv_path,
-                                                                   test_csv_names,
-                                                                   wn.dp_moment_raw,
-                                                                   'race',
-                                                                   "FLOAT",
-                                                                   epsilon=.15,
-                                                                   actual=actual_moment,
-                                                                   data_lower=0.,
-                                                                   data_upper=100.,
-                                                                   data_n=1000,
-                                                                   order=3)
-        dp_covariance_res, bias_cov_res = self.whitenoise_core_test(test_csv_path,
-                                                            test_csv_names, op.dp_covariance, 'age', 'married', "FLOAT", actual = actual_covariance, epsilon=.15, left_n=1000, right_n=1000,
-                                                                    left_min=0.,left_max=1.,right_min=0.,right_max=1.)
->>>>>>> 3eaa036a
+
         return dp_res, acc_res, utility_res, bias_res
 
 if __name__ == "__main__":
