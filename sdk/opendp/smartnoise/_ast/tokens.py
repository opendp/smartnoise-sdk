--- conflicted
+++ resolved
@@ -114,13 +114,8 @@
             return False
         return all([s == o for s, o in zip(self.children(), other.children())])
 
-<<<<<<< HEAD
     def symbol_name(self) -> str:
-        return str(hex(hash(self) % (2 ** 16)))
-=======
-    def symbol_name(self):
         return f"alias_{hex(hash(self) % (2 ** 16))}"
->>>>>>> fcf8334d
 
     def __hash__(self) -> int:
         return hash(tuple(self.children()))
