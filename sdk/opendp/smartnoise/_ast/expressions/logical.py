from opendp.smartnoise._ast.tokens import *
import operator
import numpy as np
from datetime import datetime, date

from typing import Dict, Callable, Any, Optional, TYPE_CHECKING
if TYPE_CHECKING:
    from opendp.smartnoise._ast.types_ast import ExpressionType, BooleanExpressionType


ops: Dict[str, Callable[[Any, Any], Any]] = {
    ">": operator.gt,
    "<": operator.lt,
    ">=": operator.ge,
    "<=": operator.le,
    "=": operator.eq,
    "!=": operator.ne,
    "<>": operator.ne,
    "and": np.logical_and,
    "or": np.logical_or,
}


class BooleanCompare(SqlExpr):
    """ AND, OR, <=, >=, etc """

    def __init__(self, left: ExpressionType, op: Op, right: ExpressionType):
        self.left = left
        self.right = right
        self.op = op

    def symbol(self, relations):
        return BooleanCompare(self.left.symbol(relations), self.op, self.right.symbol(relations))

    def type(self) -> str:
        return "boolean"

    def sensitivity(self) -> Optional[Union[int, float]]:
        return 1

    def children(self) -> List[Union[ExpressionType, Op]]:
        return [self.left, self.op, self.right]

    def coerce_string(self, val: str, typed_val: Any) -> Any:
        # SQL-92 rules for casting types in comparison
        if isinstance(typed_val, bool):
            return parse_bool(val)
        elif isinstance(typed_val, int):
            try:
                v = int(val)
            except:
                v = float(val)
            return v
        elif isinstance(typed_val, float):
            return float(val)
        elif isinstance(typed_val, datetime):
            return datetime.fromisoformat(val)
        elif isinstance(typed_val, date):
            return date.fromisoformat(val)
        else:
            return val

    def evaluate(
        self,
        bindings: Dict[str, Union[int, float, bool, str]]
        ) -> bool:
        l = self.left.evaluate(bindings)
        r = self.right.evaluate(bindings)
        if type(l) != type(r):
            if isinstance(l, str):
                l = self.coerce_string(l, r)
            elif isinstance(r, str):
                r = self.coerce_string(r, l)
        try:
            res = bool(ops[self.op.lower()](l, r))
        except:
            raise ValueError(
                "We don't know how to compare {0} {1} {2} of mismatched types {3} and {4}".format(
                    l, self.op, r, str(type(l)), str(type(r))
                )
            )

        return res


class ColumnBoolean(SqlExpr):
    """A qualified column name that was parsed in a context that requires boolean"""

    def __init__(self, expression: Column):
        self.expression = expression

    def symbol(self, relations):
        return ColumnBoolean(self.expression.symbol(relations))

<<<<<<< HEAD
    def type(self) -> str:
        return 'boolean'
=======
    def type(self):
        return "boolean"
>>>>>>> fcf8334d

    def sensitivity(self) -> Optional[Union[int, float]]:
        return 1

    def children(self) -> List[Sql]:
        return [self.expression]

    def evaluate(
        self,
        bindings: Dict[str, Union[int, float, bool, str]]
        ) -> Union[int, float, bool, str]:
        return parse_bool(self.expression.evaluate(bindings))


class NestedBoolean(SqlExpr):
    """A nested expression with no name"""

    def __init__(self, expression: BooleanExpressionType):
        self.expression = expression

    def symbol(self, relations):
        return NestedBoolean(self.expression.symbol(relations))

    def type(self) -> str:
        return self.expression.type()

    def sensitivity(self) -> Optional[Union[int, float]]:
        return self.expression.sensitivity()

    def children(self) -> List[Union[Token, BooleanExpressionType]]:
        return [Token("("), self.expression, Token(")")]

    def evaluate(
        self,
        bindings: Dict[str, Union[int, float, bool, str]]
        ) -> Union[int, float, bool, str]:
        return parse_bool(self.expression.evaluate(bindings))


class LogicalNot(SqlExpr):
    """Negation of a boolean expression"""

    def __init__(self, expression: BooleanExpressionType):
        self.expression = expression

    def symbol(self, relations):
        return LogicalNot(self.expression.symbol(relations))

    def type(self) -> str:
        return "boolean"

    def sensitivity(self) -> Optional[Union[int, float]]:
        return 1

    def children(self):
        return [Token("NOT"), self.expression]

    def evaluate(
        self,
        bindings: Dict[str, Union[int, float, bool, str]]
        ) -> Union[int, float, bool, str]:
        val = self.expression.evaluate(bindings)
        return not parse_bool(val)


class PredicatedExpression(SqlExpr):
    def __init__(
        self,
        expression: ExpressionType,
        predicate: Union['BetweenCondition', 'InCondition', 'IsCondition']
        ):
        self.expression = expression
        self.predicate = predicate

    def children(self):
        return [self.expression, self.predicate]

    def symbol(self, relations):
        return PredicatedExpression(
            self.expression.symbol(relations), self.predicate.symbol(relations)
        )


class InCondition(SqlExpr):
    def __init__(self, expressions: Seq, is_not: bool=False): #TODO: Seq[List[ExpressionType]]
        self.expressions = expressions
        self.is_not = is_not

    def children(self):
        pre = ([Token("NOT")] if self.is_not else []) + [Token("IN"), Token("(")]
        post = [Token(")")]
        return pre + [self.expressions] + post


class BetweenCondition(SqlExpr):
    def __init__(self, lower: ExpressionType, upper: ExpressionType, is_not: bool=False):
        self.lower = lower
        self.upper = upper
        self.is_not = is_not

    def children(self):
        pre = [Token("NOT")] if self.is_not else [] + [Token("BETWEEN")]
        return pre + [self.lower, Token("AND"), self.upper]


class IsCondition(SqlExpr):
    def __init__(self, value: Literal, is_not: bool=False):
        self.value = value
        self.is_not = is_not

    def children(self):
        pre = [Token("IS")] + [Token("NOT")] if self.is_not else []
        return pre + [self.value]


class CaseExpression(SqlExpr):
    """A case expression"""

    def __init__(
        self,
        expression: Optional[ExpressionType],
        when_exprs: List['WhenExpression'],
        else_expr: Optional[ExpressionType],
        ):
        self.expression = expression
        self.when_exprs = when_exprs
        self.else_expr = else_expr

    def symbol(self, relations):
        return CaseExpression(
            self.expression.symbol(relations) if self.expression is not None else None,
            [we.symbol(relations) for we in self.when_exprs],
            self.else_expr.symbol(relations) if self.else_expr is not None else None,
        )

    def type(self) -> str:
        t = [self.else_expr.type()] if self.else_expr is not None else []
        t = t + [we.type() for we in self.when_exprs]
        if len(unique(t)) == 1:
            return t[0]
        elif "string" in t:
            return "string"
        elif sorted(unique(t)) == ["float", "int"]:
            return "float"
        else:
            return "unknown"

    def sensitivity(self) -> Optional[Union[int, float]]:
        t = [self.else_expr.sensitivity()] if self.else_expr is not None else []
        t = t + [we.sensitivity() for we in self.when_exprs]
        t = [s for s in t if s is not None]
        if len(t) > 0:
            return max(t)
        else:
            return None

    def children(self):
        return (
            [Token("CASE"), self.expression]
            + self.when_exprs
            + ([Token("ELSE "), self.else_expr] if self.else_expr is not None else [])
            + [Token("END")]
        )

<<<<<<< HEAD
    def evaluate(self, bindings: Dict[str, Union[int, float, bool, str]]) -> Union[int, float, bool, str, None]:
        else_exp = self.else_expr.evaluate(bindings) #type: ignore #need to be change in the case of self.else_expr = None
        res = np.repeat(else_exp, len(bindings[list(bindings.keys())[0]]))
        if self.expression is not None:
            # simple search
            for we in self.when_exprs:
                match = BooleanCompare(self.expression, Op("="), we.expression).evaluate(bindings)
                res[match] = we.then.evaluate(bindings)
=======
    def evaluate(self, bindings):
        if self.expression is not None:
            # simple search
            for we in self.when_exprs:
                if BooleanCompare(self.expression, Op("="), we.expression).evaluate(bindings):
                    return we.then.evaluate(bindings)
>>>>>>> fcf8334d
        else:
            # regular search
            for we in self.when_exprs:
                if we.expression.evaluate(bindings):
                    return we.then.evaluate(bindings)
        return (
            self.else_expr.evaluate(bindings)
            if self.else_expr
            else None
            )


class WhenExpression(SqlExpr):
    """A when expression in a case expression"""

    def __init__(
        self,
        expression: Union[ExpressionType, BooleanExpressionType],
        then: ExpressionType,
        ):
        self.expression = expression
        self.then = then

    def symbol(self, relations):
        return WhenExpression(self.expression.symbol(relations), self.then.symbol(relations))

    def type(self) -> str:
        return self.then.type()

    def sensitivity(self) -> Optional[Union[int, float]]:
        return self.then.sensitivity()

    def children(self):
        return [Token("WHEN"), self.expression, Token("THEN"), self.then]

    def evaluate(
        self,
        bindings: Dict[str, Union[int, float, bool, str]]
        ) -> Union[int, float, bool, str, None]:
        if self.expression.evaluate(bindings):
            return self.then.evaluate(bindings)
        else:
            return None


class ChooseFunction(SqlExpr):
    def __init__(self, expression: ExpressionType, choices: Seq): #TODO: Seq[ExpressionType]
        self.expression = expression
        self.choices = choices
    def children(self):
        return [Token("CHOOSE"), Token("("), self.expression, Token(","), self.choices, Token(")")]
    def evaluate(self, bindings):
        idx = int(self.expression.evaluate(bindings))
        # index in CHOICE is 1-based, not 0-based
        if len(self.choices) < idx or idx < 1:
            return Literal(None).evaluate(bindings) # NULL
        return self.choices[idx - 1].evaluate(bindings)




class IIFFunction(SqlExpr):
    def __init__(self, test, yes, no):
        self.test = test
        self.yes = yes
        self.no = no

    def children(self):
        return [
            Token("IIF"),
            Token("("),
            self.test,
            Token(","),
            self.yes,
            Token(","),
            self.no,
            Token(")"),
        ]
    def evaluate(self, bindings):
        if (self.test.evaluate(bindings) == True):
            return self.yes.evaluate(bindings)
        return self.no.evaluate(bindings)

def parse_bool(
    v: Union[bool, int, float, str]
    ) -> Union[bool, int, float, str]:
    if isinstance(v, bool):
        return v
    elif isinstance(v, (int, float)):
        if float(v) == 0.0:
            return False
        elif float(v) == 1.0:
            return True
        else:
            return v
    elif isinstance(v, str):
        if v.lower() == "true" or v == "1":
            return True
        elif v.lower() == "false" or v == "0":
            return False
        else:
            return v
    raise TypeError()<|MERGE_RESOLUTION|>--- conflicted
+++ resolved
@@ -92,13 +92,8 @@
     def symbol(self, relations):
         return ColumnBoolean(self.expression.symbol(relations))
 
-<<<<<<< HEAD
-    def type(self) -> str:
-        return 'boolean'
-=======
     def type(self):
         return "boolean"
->>>>>>> fcf8334d
 
     def sensitivity(self) -> Optional[Union[int, float]]:
         return 1
@@ -263,23 +258,12 @@
             + [Token("END")]
         )
 
-<<<<<<< HEAD
     def evaluate(self, bindings: Dict[str, Union[int, float, bool, str]]) -> Union[int, float, bool, str, None]:
-        else_exp = self.else_expr.evaluate(bindings) #type: ignore #need to be change in the case of self.else_expr = None
-        res = np.repeat(else_exp, len(bindings[list(bindings.keys())[0]]))
-        if self.expression is not None:
-            # simple search
-            for we in self.when_exprs:
-                match = BooleanCompare(self.expression, Op("="), we.expression).evaluate(bindings)
-                res[match] = we.then.evaluate(bindings)
-=======
-    def evaluate(self, bindings):
         if self.expression is not None:
             # simple search
             for we in self.when_exprs:
                 if BooleanCompare(self.expression, Op("="), we.expression).evaluate(bindings):
                     return we.then.evaluate(bindings)
->>>>>>> fcf8334d
         else:
             # regular search
             for we in self.when_exprs:
