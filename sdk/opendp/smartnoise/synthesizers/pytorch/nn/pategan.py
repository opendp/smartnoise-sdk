<<<<<<< HEAD
import math
import numpy as np
import pandas as pd

import torch
import torch.nn as nn
import torch.optim as optim
from torch.utils.data import DataLoader, TensorDataset

from ._generator import Generator
from ._discriminator import Discriminator

from .privacy_utils import weights_init, pate, moments_acc


class PATEGAN:
    def __init__(
        self,
        epsilon,
        delta=1e-5,
        binary=False,
        latent_dim=64,
        batch_size=64,
        teacher_iters=5,
        student_iters=5
    ):
        self.epsilon = epsilon
        self.delta = delta
        self.binary = binary
        self.latent_dim = latent_dim
        self.batch_size = batch_size
        self.teacher_iters = teacher_iters
        self.student_iters = student_iters

        self.device = torch.device("cuda:0" if torch.cuda.is_available() else "cpu")

        self.pd_cols = None
        self.pd_index = None

    def train(self, data, categorical_columns=None, ordinal_columns=None, update_epsilon=None):
        if update_epsilon:
            self.epsilon = update_epsilon

        if isinstance(data, pd.DataFrame):
            for col in data.columns:
                data[col] = pd.to_numeric(data[col], errors="ignore")
            self.pd_cols = data.columns
            self.pd_index = data.pd_index
            data = data.to_numpy()
        elif not isinstance(data, np.ndarray):
            raise ValueError("Data must be a numpy array or pandas dataframe")

        data_dim = data.shape[1]

        self.num_teachers = int(len(data) / 1000)

        data_partitions = np.array_split(data, self.num_teachers)
        tensor_partitions = [
            TensorDataset(torch.from_numpy(data.astype("double")).to(self.device))
            for data in data_partitions
        ]

        loader = []
        for teacher_id in range(self.num_teachers):
            loader.append(
                DataLoader(tensor_partitions[teacher_id], batch_size=self.batch_size, shuffle=True)
            )

        self.generator = (
            Generator(self.latent_dim, data_dim, binary=self.binary).double().to(self.device)
        )
        self.generator.apply(weights_init)

        student_disc = Discriminator(data_dim).double().to(self.device)
        student_disc.apply(weights_init)

        teacher_disc = [
            Discriminator(data_dim).double().to(self.device) for i in range(self.num_teachers)
        ]
        for i in range(self.num_teachers):
            teacher_disc[i].apply(weights_init)

        optimizer_g = optim.Adam(self.generator.parameters(), lr=1e-4)
        optimizer_s = optim.Adam(student_disc.parameters(), lr=1e-4)
        optimizer_t = [
            optim.Adam(teacher_disc[i].parameters(), lr=1e-4) for i in range(self.num_teachers)
        ]

        criterion = nn.BCELoss()

        noise_multiplier = 1e-3
        alphas = torch.tensor([0.0 for i in range(100)])
        l_list = 1 + torch.tensor(range(100))
        eps = 0

        while eps < self.epsilon:

            # train teacher discriminators
            for t_2 in range(self.teacher_iters):
                for i in range(self.num_teachers):
                    real_data = None
                    for j, data in enumerate(loader[i], 0):
                        real_data = data[0].to(self.device)
                        break

                    optimizer_t[i].zero_grad()

                    # train with real data
                    label_real = torch.full(
                        (real_data.shape[0],), 1, dtype=torch.float, device=self.device
                    )
                    output = teacher_disc[i](real_data)
                    loss_t_real = criterion(output, label_real.double())
                    loss_t_real.backward()

                    # train with fake data
                    noise = torch.rand(self.batch_size, self.latent_dim, device=self.device)
                    label_fake = torch.full(
                        (self.batch_size,), 0, dtype=torch.float, device=self.device
                    )
                    fake_data = self.generator(noise.double())
                    output = teacher_disc[i](fake_data)
                    loss_t_fake = criterion(output, label_fake.double())
                    loss_t_fake.backward()
                    optimizer_t[i].step()

            # train student discriminator
            for t_3 in range(self.student_iters):
                noise = torch.rand(self.batch_size, self.latent_dim, device=self.device)
                fake_data = self.generator(noise.double())
                predictions, votes = pate(fake_data, teacher_disc, noise_multiplier)
                output = student_disc(fake_data.detach())

                # update moments accountant
                alphas = alphas + moments_acc(self.num_teachers, votes, noise_multiplier, l_list)

                loss_s = criterion(output, predictions.to(self.device))
                optimizer_s.zero_grad()
                loss_s.backward()
                optimizer_s.step()

            # train generator
            label_g = torch.full((self.batch_size,), 1, dtype=torch.float, device=self.device)
            noise = torch.rand(self.batch_size, self.latent_dim, device=self.device)
            gen_data = self.generator(noise.double())
            output_g = student_disc(gen_data)
            loss_g = criterion(output_g, label_g.double())
            optimizer_g.zero_grad()
            loss_g.backward()
            optimizer_g.step()

            eps = min((alphas - math.log(self.delta)) / l_list)

    def generate(self, n):
        steps = n // self.batch_size + 1
        data = []
        for i in range(steps):
            noise = torch.randn(self.batch_size, self.latent_dim, device=self.device)
            noise = noise.view(-1, self.latent_dim)

            fake_data = self.generator(noise.double())
            data.append(fake_data.detach().cpu().numpy())

        data = np.concatenate(data, axis=0)
        data = data[:n]

        return data
=======
import math
import numpy as np
import pandas as pd

import torch
import torch.nn as nn
import torch.optim as optim
from torch.utils.data import DataLoader, TensorDataset

from ._generator import Generator
from ._discriminator import Discriminator

from .privacy_utils import weights_init, pate, moments_acc


class PATEGAN:
    def __init__(
        self,
        epsilon,
        delta=1e-5,
        binary=False,
        latent_dim=64,
        batch_size=64,
        teacher_iters=5,
        student_iters=5
    ):
        self.epsilon = epsilon
        self.delta = delta
        self.binary = binary
        self.latent_dim = latent_dim
        self.batch_size = batch_size
        self.teacher_iters = teacher_iters
        self.student_iters = student_iters

        self.device = torch.device("cuda:0" if torch.cuda.is_available() else "cpu")

        self.pd_cols = None
        self.pd_index = None

    def train(self, data, categorical_columns=None, ordinal_columns=None, update_epsilon=None):
        if update_epsilon:
            self.epsilon = update_epsilon

        if isinstance(data, pd.DataFrame):
            for col in data.columns:
                data[col] = pd.to_numeric(data[col], errors="ignore")
            self.pd_cols = data.columns
            self.pd_index = data.pd_index
            data = data.to_numpy()
        elif not isinstance(data, np.ndarray):
            raise ValueError("Data must be a numpy array or pandas dataframe")

        data_dim = data.shape[1]

        self.num_teachers = int(len(data) / 1000)

        data_partitions = np.array_split(data, self.num_teachers)
        tensor_partitions = [
            TensorDataset(torch.from_numpy(data.astype("double")).to(self.device))
            for data in data_partitions
        ]

        loader = []
        for teacher_id in range(self.num_teachers):
            loader.append(
                DataLoader(tensor_partitions[teacher_id], batch_size=self.batch_size, shuffle=True)
            )

        self.generator = (
            Generator(self.latent_dim, data_dim, binary=self.binary).double().to(self.device)
        )
        self.generator.apply(weights_init)

        student_disc = Discriminator(data_dim).double().to(self.device)
        student_disc.apply(weights_init)

        teacher_disc = [
            Discriminator(data_dim).double().to(self.device) for i in range(self.num_teachers)
        ]
        for i in range(self.num_teachers):
            teacher_disc[i].apply(weights_init)

        optimizer_g = optim.Adam(self.generator.parameters(), lr=1e-4)
        optimizer_s = optim.Adam(student_disc.parameters(), lr=1e-4)
        optimizer_t = [
            optim.Adam(teacher_disc[i].parameters(), lr=1e-4) for i in range(self.num_teachers)
        ]

        criterion = nn.BCELoss()

        noise_multiplier = 1e-3
        alphas = torch.tensor([0.0 for i in range(100)])
        l_list = 1 + torch.tensor(range(100))
        eps = 0

        while eps < self.epsilon:

            # train teacher discriminators
            for t_2 in range(self.teacher_iters):
                for i in range(self.num_teachers):
                    real_data = None
                    for j, data in enumerate(loader[i], 0):
                        real_data = data[0].to(self.device)
                        break

                    optimizer_t[i].zero_grad()

                    # train with real data
                    label_real = torch.full(
                        (real_data.shape[0],), 1, dtype=torch.float, device=self.device
                    )
                    output = teacher_disc[i](real_data)
                    loss_t_real = criterion(output.squeeze(), label_real.double())
                    loss_t_real.backward()

                    # train with fake data
                    noise = torch.rand(self.batch_size, self.latent_dim, device=self.device)
                    label_fake = torch.full(
                        (self.batch_size,), 0, dtype=torch.float, device=self.device
                    )
                    fake_data = self.generator(noise.double())
                    output = teacher_disc[i](fake_data)
                    loss_t_fake = criterion(output.squeeze(), label_fake.double())
                    loss_t_fake.backward()
                    optimizer_t[i].step()

            # train student discriminator
            for t_3 in range(self.student_iters):
                noise = torch.rand(self.batch_size, self.latent_dim, device=self.device)
                fake_data = self.generator(noise.double())
                predictions, votes = pate(fake_data, teacher_disc, noise_multiplier)
                output = student_disc(fake_data.detach())

                # update moments accountant
                alphas = alphas + moments_acc(self.num_teachers, votes, noise_multiplier, l_list)

                loss_s = criterion(output.squeeze(), predictions.to(self.device).squeeze())
                optimizer_s.zero_grad()
                loss_s.backward()
                optimizer_s.step()

            # train generator
            label_g = torch.full((self.batch_size,), 1, dtype=torch.float, device=self.device)
            noise = torch.rand(self.batch_size, self.latent_dim, device=self.device)
            gen_data = self.generator(noise.double())
            output_g = student_disc(gen_data)
            loss_g = criterion(output_g.squeeze(), label_g.double())
            optimizer_g.zero_grad()
            loss_g.backward()
            optimizer_g.step()

            eps = min((alphas - math.log(self.delta)) / l_list)

    def generate(self, n):
        steps = n // self.batch_size + 1
        data = []
        for i in range(steps):
            noise = torch.randn(self.batch_size, self.latent_dim, device=self.device)
            noise = noise.view(-1, self.latent_dim)

            fake_data = self.generator(noise.double())
            data.append(fake_data.detach().cpu().numpy())

        data = np.concatenate(data, axis=0)
        data = data[:n]

        return data
>>>>>>> a99f0047
<|MERGE_RESOLUTION|>--- conflicted
+++ resolved
@@ -1,172 +1,3 @@
-<<<<<<< HEAD
-import math
-import numpy as np
-import pandas as pd
-
-import torch
-import torch.nn as nn
-import torch.optim as optim
-from torch.utils.data import DataLoader, TensorDataset
-
-from ._generator import Generator
-from ._discriminator import Discriminator
-
-from .privacy_utils import weights_init, pate, moments_acc
-
-
-class PATEGAN:
-    def __init__(
-        self,
-        epsilon,
-        delta=1e-5,
-        binary=False,
-        latent_dim=64,
-        batch_size=64,
-        teacher_iters=5,
-        student_iters=5
-    ):
-        self.epsilon = epsilon
-        self.delta = delta
-        self.binary = binary
-        self.latent_dim = latent_dim
-        self.batch_size = batch_size
-        self.teacher_iters = teacher_iters
-        self.student_iters = student_iters
-
-        self.device = torch.device("cuda:0" if torch.cuda.is_available() else "cpu")
-
-        self.pd_cols = None
-        self.pd_index = None
-
-    def train(self, data, categorical_columns=None, ordinal_columns=None, update_epsilon=None):
-        if update_epsilon:
-            self.epsilon = update_epsilon
-
-        if isinstance(data, pd.DataFrame):
-            for col in data.columns:
-                data[col] = pd.to_numeric(data[col], errors="ignore")
-            self.pd_cols = data.columns
-            self.pd_index = data.pd_index
-            data = data.to_numpy()
-        elif not isinstance(data, np.ndarray):
-            raise ValueError("Data must be a numpy array or pandas dataframe")
-
-        data_dim = data.shape[1]
-
-        self.num_teachers = int(len(data) / 1000)
-
-        data_partitions = np.array_split(data, self.num_teachers)
-        tensor_partitions = [
-            TensorDataset(torch.from_numpy(data.astype("double")).to(self.device))
-            for data in data_partitions
-        ]
-
-        loader = []
-        for teacher_id in range(self.num_teachers):
-            loader.append(
-                DataLoader(tensor_partitions[teacher_id], batch_size=self.batch_size, shuffle=True)
-            )
-
-        self.generator = (
-            Generator(self.latent_dim, data_dim, binary=self.binary).double().to(self.device)
-        )
-        self.generator.apply(weights_init)
-
-        student_disc = Discriminator(data_dim).double().to(self.device)
-        student_disc.apply(weights_init)
-
-        teacher_disc = [
-            Discriminator(data_dim).double().to(self.device) for i in range(self.num_teachers)
-        ]
-        for i in range(self.num_teachers):
-            teacher_disc[i].apply(weights_init)
-
-        optimizer_g = optim.Adam(self.generator.parameters(), lr=1e-4)
-        optimizer_s = optim.Adam(student_disc.parameters(), lr=1e-4)
-        optimizer_t = [
-            optim.Adam(teacher_disc[i].parameters(), lr=1e-4) for i in range(self.num_teachers)
-        ]
-
-        criterion = nn.BCELoss()
-
-        noise_multiplier = 1e-3
-        alphas = torch.tensor([0.0 for i in range(100)])
-        l_list = 1 + torch.tensor(range(100))
-        eps = 0
-
-        while eps < self.epsilon:
-
-            # train teacher discriminators
-            for t_2 in range(self.teacher_iters):
-                for i in range(self.num_teachers):
-                    real_data = None
-                    for j, data in enumerate(loader[i], 0):
-                        real_data = data[0].to(self.device)
-                        break
-
-                    optimizer_t[i].zero_grad()
-
-                    # train with real data
-                    label_real = torch.full(
-                        (real_data.shape[0],), 1, dtype=torch.float, device=self.device
-                    )
-                    output = teacher_disc[i](real_data)
-                    loss_t_real = criterion(output, label_real.double())
-                    loss_t_real.backward()
-
-                    # train with fake data
-                    noise = torch.rand(self.batch_size, self.latent_dim, device=self.device)
-                    label_fake = torch.full(
-                        (self.batch_size,), 0, dtype=torch.float, device=self.device
-                    )
-                    fake_data = self.generator(noise.double())
-                    output = teacher_disc[i](fake_data)
-                    loss_t_fake = criterion(output, label_fake.double())
-                    loss_t_fake.backward()
-                    optimizer_t[i].step()
-
-            # train student discriminator
-            for t_3 in range(self.student_iters):
-                noise = torch.rand(self.batch_size, self.latent_dim, device=self.device)
-                fake_data = self.generator(noise.double())
-                predictions, votes = pate(fake_data, teacher_disc, noise_multiplier)
-                output = student_disc(fake_data.detach())
-
-                # update moments accountant
-                alphas = alphas + moments_acc(self.num_teachers, votes, noise_multiplier, l_list)
-
-                loss_s = criterion(output, predictions.to(self.device))
-                optimizer_s.zero_grad()
-                loss_s.backward()
-                optimizer_s.step()
-
-            # train generator
-            label_g = torch.full((self.batch_size,), 1, dtype=torch.float, device=self.device)
-            noise = torch.rand(self.batch_size, self.latent_dim, device=self.device)
-            gen_data = self.generator(noise.double())
-            output_g = student_disc(gen_data)
-            loss_g = criterion(output_g, label_g.double())
-            optimizer_g.zero_grad()
-            loss_g.backward()
-            optimizer_g.step()
-
-            eps = min((alphas - math.log(self.delta)) / l_list)
-
-    def generate(self, n):
-        steps = n // self.batch_size + 1
-        data = []
-        for i in range(steps):
-            noise = torch.randn(self.batch_size, self.latent_dim, device=self.device)
-            noise = noise.view(-1, self.latent_dim)
-
-            fake_data = self.generator(noise.double())
-            data.append(fake_data.detach().cpu().numpy())
-
-        data = np.concatenate(data, axis=0)
-        data = data[:n]
-
-        return data
-=======
 import math
 import numpy as np
 import pandas as pd
@@ -333,5 +164,4 @@
         data = np.concatenate(data, axis=0)
         data = data[:n]
 
-        return data
->>>>>>> a99f0047
+        return data