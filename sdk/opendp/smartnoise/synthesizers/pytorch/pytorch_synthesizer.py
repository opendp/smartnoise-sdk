--- conflicted
+++ resolved
@@ -8,22 +8,6 @@
 
 
 class PytorchDPSynthesizer(SDGYMBaseSynthesizer):
-<<<<<<< HEAD
-    def __init__(self, epsilon, gan, preprocessor=None):
-        """Wrapper class to unify pytorch GAN architectures with the SDGYM API.
-
-        Parameters
-        ----------
-        epsilon : float
-            Total epsilon used for the DP Synthesizer
-
-        gan : torch.nn.Module
-            A pytorch defined GAN
-
-        preprocessor : GeneralTransformer
-            A preprocessor to .transform the input data and
-            .inverse_transform the output of the GAN.
-=======
     def __init__(self, gan, preprocessor=None, epsilon=None):
         """
         Wrapper class to unify pytorch GAN architectures with the SDGYM API.
@@ -35,7 +19,6 @@
         :type preprocessor: GeneralTransformer, optional
         :param epsilon: Total epsilon used for the DP Synthesizer, defaults to None
         :type epsilon: float, optional
->>>>>>> 5233b2d3
         """
         self.epsilon = epsilon
         self.gan = gan
