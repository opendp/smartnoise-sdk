import math
import random
import warnings

from functools import wraps

import numpy as np
import pandas as pd

from opendp.smartnoise.synthesizers.base import SDGYMBaseSynthesizer


class MWEMSynthesizer(SDGYMBaseSynthesizer):
<<<<<<< HEAD
    """
    N-Dimensional numpy implementation of MWEM.
    (http://users.cms.caltech.edu/~katrina/papers/mwem-nips.pdf)

    From the paper:
    "[MWEM is] a broadly applicable, simple, and easy-to-implement algorithm, capable of
    substantially improving the performance of linear queries on many realistic datasets...
    (circa 2012)...MWEM matches the best known and nearly
    optimal theoretical accuracy guarantees for differentially private
    data analysis with linear queries."

    Linear queries used for sampling in this implementation are
    random contiguous slices of the n-dimensional numpy array.

    Creates a synthetic histogram distribution, based on the original data.
    """
=======
>>>>>>> 5233b2d3

    def __init__(
        self,
        epsilon,
        q_count=400,
        iterations=30,
        mult_weights_iterations=20,
        splits=[],
        split_factor=None,
        max_bin_count=500,
        custom_bin_count={},
    ):
<<<<<<< HEAD
=======
        """
         N-Dimensional numpy implementation of MWEM.
        (http://users.cms.caltech.edu/~katrina/papers/mwem-nips.pdf)

        From the paper:
        "[MWEM is] a broadly applicable, simple, and easy-to-implement
        algorithm, capable of substantially improving the performance of
        linear queries on many realistic datasets...
        (circa 2012)...MWEM matches the best known and nearly
        optimal theoretical accuracy guarantees for differentially private
        data analysis with linear queries."

        Linear queries used for sampling in this implementation are
        random contiguous slices of the n-dimensional numpy array.

        :param q_count: Number of random queries in the pool to generate.
            Must be more than # of iterations, recommended ~10-15x iterations,
            defaults to 400
        :type q_count: int, optional
        :param epsilon: Privacy epsilon for DP, defaults to 3.0
        :type epsilon: float, optional
        :param iterations: Number of iterations of MWEM, defaults to 30
        :type iterations: int, optional
        :param mult_weights_iterations: Number of iterations of MW, per
            iteration of MWEM, defaults to 20
        :type mult_weights_iterations: int, optional
        :param splits: Allows you to specify feature dependence when creating
            internal histograms.
            Columns that are known to be dependent can be kept together.
            Example: splits=[[0,1],[2,3]] where
            columns 0 and 1 are dependent, columns 2 and 3 are dependent,
            and between groupings there is independence, defaults to []
        :type splits: list, optional
        :param split_factor: If splits not specified, can instead subdivide
            pseudo-randomly. For example, split_factor=3
            will make groupings of features of size 3 for the histograms.
            Note: this will likely make synthetic data worse.
            defaults to None
        :type split_factor: int, optional
        :param max_bin_count: MWEM is not good at continuous features, and
            is not purpose built for the feature. We can, however,
            fudge it by turning a continuous feature into a discrete feature with
            artificial binning. This is the maximum number
            of bins that MWEM will create. More bins leads to a huge slow down in
            MWEM due to dimensionality exploding the histogram
            size. Note, defaults to 500
        :type max_bin_count: int, optional
        :param custom_bin_count: If you have a specific bin assignment for
            continuous features (i.e. column 3 -> 20 bins), specify it with
            a dict here, defaults to {}
        :type custom_bin_count: dict, optional
        """
        self.q_count = q_count
>>>>>>> 5233b2d3
        self.epsilon = epsilon
        self.q_count = q_count
        self.iterations = iterations
        self.mult_weights_iterations = mult_weights_iterations
        self.synthetic_data = None
        self.data_bins = None
        self.real_data = None
        self.splits = splits
        self.split_factor = split_factor
        self.max_bin_count = max_bin_count
        self.mins_maxes = {}
        self.scale = {}
        self.custom_bin_count = custom_bin_count

        # Pandas check
        self.pandas = False
        self.pd_cols = None
        self.pd_index = None

        # Query trackers
        self.q_values = None
        self.max_retries_exp_mechanism = 50

    @wraps(SDGYMBaseSynthesizer.fit)
    def fit(self, data, categorical_columns=None, ordinal_columns=None):
        """
        Follows sdgym schema to be compatible with their benchmark system.

        :param data: Dataset to use as basis for synthetic data
        :type data: np.ndarray
        :return: synthetic data, real data histograms
        :rtype: np.ndarray
        """
        if isinstance(data, np.ndarray):
            self.data = data.copy()
        elif isinstance(data, pd.DataFrame):
            self.pandas = True
            for col in data.columns:
                data[col] = pd.to_numeric(data[col], errors="ignore")
            self.data = data.to_numpy().copy()
            self.pd_cols = data.columns
            self.pd_index = data.index
        else:
            raise ValueError("Data must be a numpy array or pandas dataframe.")
        if self.split_factor is not None and self.splits == []:
            self.splits = self._generate_splits(data.T.shape[0], self.split_factor)
        self.splits = np.array(self.splits)
        if self.splits.size == 0:
            self.histograms = self._histogram_from_data_attributes(
                self.data, [np.arange(self.data.shape[1])]
            )
        else:
            self.histograms = self._histogram_from_data_attributes(self.data, self.splits)
        self.q_values = []
        for h in self.histograms:
            # h[1] is dimensions for each histogram
            self.q_values.append(self._compose_arbitrary_slices(self.q_count, h[1]))
        # Run the algorithm
        self.synthetic_histograms = self.mwem()

    @wraps(SDGYMBaseSynthesizer.sample)
    def sample(self, samples):
        """
        Creates samples from the histogram data.
        Follows sdgym schema to be compatible with their benchmark system.
        NOTE: We are sampleing from each split dimensional
        group as though they are *independent* from one another.
        We have essentially created len(splits) DP histograms as
        if they are separate databases, and combine the results into
        a single sample.

        :param samples: Number of samples to generate
        :type samples: int
        :return: N samples
        :rtype: list(np.ndarray)
        """
        synthesized_columns = ()
        first = True
        for fake, _, split in self.synthetic_histograms:
            s = []
            fake_indices = np.arange(len(np.ravel(fake)))
            fake_distribution = np.ravel(fake)
            norm = np.sum(fake)
            for _ in range(samples):
                s.append(np.random.choice(fake_indices, p=(fake_distribution / norm)))
            s_unraveled = []
            for ind in s:
                s_unraveled.append(np.unravel_index(ind, fake.shape))
            # Here we make scale adjustments to match the original
            # data
            np_unraveled = np.array(s_unraveled)
            for i in range(np_unraveled.shape[-1]):
                min_c, max_c = self.mins_maxes[str(split[i])]
                # TODO: Deal with the 0 edge case when scaling
                # i.e. scale factor * 0th bin is 0,
                # but should still scale appropriately
                np_unraveled[:, i] = np_unraveled[:, i] * self.scale[str(split[i])]
                np_unraveled[:, i] = np_unraveled[:, i] + min_c
            if first:
                synthesized_columns = np_unraveled
                first = False
            else:
                synthesized_columns = np.hstack((synthesized_columns, np_unraveled))
        # Recombine the independent distributions into a single dataset
        combined = synthesized_columns
        # Reorder the columns to mirror their original order
        r = self._reorder(self.splits)
        if self.pandas:
            df = pd.DataFrame(combined[:, r], index=self.pd_index, columns=self.pd_cols)
            return df
        else:
            return combined[:, r]

    def mwem(self):
        """
        Runner for the mwem algorithm.
        Initializes the synthetic histogram, and updates it
        for self.iterations using the exponential mechanism and
        multiplicative weights. Draws from the initialized query store
        for measurements.

<<<<<<< HEAD
        Returns
        -------
            np.ndarray, np.ndarray
                synthetic histogram, actual histogram
=======
        :return: synth_hist, self.histogram - synth_hist is the
            synthetic data histogram,
                 self.histogram is original histo
>>>>>>> 5233b2d3
        :rtype: np.ndarray, np.ndarray
        """
        a_values = []
        for i, h in enumerate(self.histograms):
            hist = h[0]
            dimensions = h[1]
            split = h[3]
            queries = self.q_values[i]
            synth_hist = self._initialize_a(hist, dimensions)
            measurements = {}
            # NOTE: Here we perform a privacy check,
            # because if the histogram dimensions are
            # greater than the iterations, this can be
            # a big privacy risk (the sample queries will
            # otherwise be able to match the actual
            # distribution)
            # This usually occurs with a split factor of 1,
            # so that each attribute is independent of the other
            flat_dim = 1
            for j in dimensions:
                flat_dim *= j
            if 2 * flat_dim <= self.iterations:
                warnings.warn(
                    "Flattened dimensionality of synthetic histogram is less than"
                    + " the number of iterations. This is a privacy risk."
                    + " Consider increasing your split_factor (especially if it is 1), "
                    + "or decreasing the number of iterations. "
                    + "Dim: " + str(flat_dim) + " Split: " + str(split),
                    Warning,
                )

            for i in range(self.iterations):
                # print("Iteration: " + str(i))
                qi = self._exponential_mechanism(
                    hist, synth_hist, queries, ((self.epsilon / (2 * self.iterations)) / len(self.histograms))
                )
                # Make sure we get a different query to measure:
                while qi in measurements:
                    qi = self._exponential_mechanism(
                        hist, synth_hist, queries, ((self.epsilon / (2 * self.iterations)) / len(self.histograms))
                    )
                # NOTE: Add laplace noise here with budget
                evals = self._evaluate(queries[qi], hist)
                lap = self._laplace(
                    (2 * self.iterations * len(self.histograms)) / (self.epsilon * len(dimensions))
                )
                measurements[qi] = evals + lap
                # Improve approximation with Multiplicative Weights
                synth_hist = self._multiplicative_weights(
                    synth_hist, queries, measurements, hist, self.mult_weights_iterations
                )
            a_values.append((synth_hist, hist, split))
        return a_values

    def _initialize_a(self, histogram, dimensions):
        """
        Initializes a uniform distribution histogram from
        the given histogram with dimensions

        :param histogram: Reference histogram
        :type histogram: np.ndarray
        :param dimensions: Reference dimensions
        :type dimensions: np.ndarray
        :return: New histogram, uniformly distributed according to
        reference histogram
        :rtype: np.ndarray
        """
        # NOTE: Could actually use a distribution from real data with some budget,
        # as opposed to using this uniform dist (would take epsilon as argument,
        # and detract from it)
        n = np.sum(histogram)
        value = n / np.prod(dimensions)
        synth_hist = np.zeros_like(histogram)
        synth_hist += value
        return synth_hist

    def _histogram_from_data_attributes(self, data, splits=[]):
        """
        Create a histogram from given data

        :param data: Reference histogram
        :type data: np.ndarray
        :return: Histogram over given data, dimensions,
        bins created (output of np.histogramdd)
        :rtype: np.ndarray, np.shape, np.ndarray
        """
        histograms = []
        for split in splits:
            split_data = data[:, split]
            mins_data = []
            maxs_data = []
            dims_sizes = []
            # Transpose for column wise iteration
            for i, column in enumerate(split_data.T):
                min_c = min(column)
                max_c = max(column)
                # TODO: Make these noisy min/max
                mins_data.append(min_c)
                maxs_data.append(max_c)
                # Dimension size (number of bins)
                bin_count = int(max_c - min_c + 1)
                # Here we track the min and max for the column,
                # for sampling
                self.mins_maxes[str(split[i])] = (min_c, max_c)
                if bin_count > self.max_bin_count:
                    # Note the limitations of MWEM here, specifically in the case of continuous data.
                    warnings.warn(
                        "Bin count "
                        + str(bin_count)
                        + " in column: "
                        + str(split[i])
                        + " exceeds max_bin_count, defaulting to: "
                        + str(self.max_bin_count)
                        + ". Is this a continuous variable?",
                        Warning,
                    )
                    bin_count = self.max_bin_count
                    # We track a scaling factor per column, for sampling
                    self.scale[str(split[i])] = (max_c - min_c + 1) / self.max_bin_count
                else:
                    self.scale[str(split[i])] = 1
                if str(split[i]) in self.custom_bin_count:
                    bin_count = int(self.custom_bin_count[str(split[i])])
                    self.scale[str(split[i])] = 1
                dims_sizes.append(bin_count)
            # Produce an N,D dimensional histogram, where
            # we pre-specify the bin sizes to correspond with
            # our ranges above
            histogram, bins = np.histogramdd(split_data, bins=dims_sizes)
            # Return histogram, dimensions
            histograms.append((histogram, dims_sizes, bins, split))
        return histograms

    def _exponential_mechanism(self, hist, synth_hist, queries, eps):
        """
        Refer to paper for in depth description of
        Exponential Mechanism.
        Parametrized with epsilon value epsilon/(2 * iterations)

        :param hist: Basis histogram
        :type hist: np.ndarray
        :param synth_hist: Synthetic histogram
        :type synth_hist: np.ndarray
        :param queries: Queries to draw from
        :type queries: list
        :param eps: Budget
        :type eps: float
        :return: # of errors
        :rtype: int
        """
        errors = [
            abs(self._evaluate(queries[i], hist) - self._evaluate(queries[i], synth_hist)) * (eps / 2.0)
            for i in range(len(queries))
        ]
        maxi = max(errors)
        errors = [math.exp(errors[i] - maxi) for i in range(len(errors))]
        r = random.random()
        e_s = sum(errors)
        c = 0
        for i in range(len(errors)):
            c += errors[i]
            if c > r * e_s:
                return i
        return len(errors) - 1

    def _multiplicative_weights(self, synth_hist, queries, m, hist, iterate):
        """
        Multiplicative weights update algorithm,
        used to boost the synthetic data accuracy given measurements m.
        Run for iterate times

        :param synth_hist: Synthetic histogram
        :type synth_hist: np.ndarray
        :param queries: Queries to draw from
        :type queries: list
        :param m: Measurements taken from real data for each qi query
        :type m: dict
        :param hist: Basis histogram
        :type hist: np.ndarray
        :param iterate: Number of iterations to run mult weights
        :type iterate: iterate
        :return: synth_hist
        :rtype: np.ndarray
        """
        sum_a = np.sum(synth_hist)
        for _ in range(iterate):
            for qi in m:
                error = m[qi] - self._evaluate(queries[qi], synth_hist)
                # Perform the weights update
                query_update = self._binary_replace_in_place_slice(
                                   np.zeros_like(synth_hist.copy()), queries[qi])

                # Apply the update
                a_multiplier = np.exp(query_update * error / (2.0 * sum_a))
                a_multiplier[a_multiplier == 0.0] = 1.0
                synth_hist = synth_hist * a_multiplier
                # Normalize again
                count_a = np.sum(synth_hist)
                synth_hist = synth_hist * (sum_a / count_a)
        return synth_hist

    def _compose_arbitrary_slices(self, num_s, dimensions):
        """
        Here, dimensions is the shape of the histogram
        We want to return a list of length num_s, containing
        random slice objects, given the dimensions
        These are our linear queries

        :param num_s: Number of queries (slices) to generate
        :type num_s: int
        :param dimensions: Dimensions of histogram to be sliced
        :type dimensions: np.shape
        :return: Collection of random np.s_ (linear queries) for
        a dataset with dimensions
        :rtype: list
        """
        slices_list = []
        # TODO: For analysis, generate a distribution of slice sizes,
        # by running the list of slices on a dimensional array
        # and plotting the bucket size
        slices_list = []
        for _ in range(num_s):
            inds = []
            for _, s in np.ndenumerate(dimensions):
                # Random linear sample, within dimensions
                a = np.random.randint(s)
                b = np.random.randint(s)
                l_b = min(a, b)
                u_b = max(a, b) + 1
                pre = []
                pre.append(l_b)
                pre.append(u_b)
                inds.append(pre)
            # Compose slices
            sl = []
            for ind in inds:
                sl.append(np.s_[ind[0]: ind[1]])
            slices_list.append(sl)
        return slices_list

    def _evaluate(self, a_slice, data):
        """
        Evaluate a count query i.e. an arbitrary slice

        :param a_slice: Random slice within bounds of flattened data length
        :type a_slice: np.s_
        :param data: Data to evaluate from (synthetic dset)
        :type data: np.ndarray
        :return: Count from data within slice
        :rtype: float
        """
        # We want to count the number of objects in an
        # arbitrary slice of our collection
        # We use np.s_[arbitrary slice] as our queries
        e = data.T[tuple(a_slice)]

        if isinstance(e, np.ndarray):
            return np.sum(e)
        else:
            return e

    def _binary_replace_in_place_slice(self, data, a_slice):
        """
        We want to create a binary copy of the data,
        so that we can easily perform our error multiplication
        in MW. Convenience function.

        :param data: Data
        :type data: np.ndarray
        :param a_slice: Slice
        :type a_slice: np.s_
        :return: Return data, where the range specified
        by a_slice is all 1s.
        :rtype: np.ndarray
        """
        view = data.copy()
        view.T[tuple(a_slice)] = 1.0
        return view

    def _reorder(self, splits):
        """
        Given an array of dimensionality splits (column indices)
        returns the corresponding reorder array (indices to return
        columns to original order)
        Example:
        original = [[1, 2, 3, 4, 5, 6],
        [ 6,  7,  8,  9, 10, 11]]

        splits = [[1,3,4],[0,2,5]]

        mod_data = [[2 4 5 1 3 6]
                [ 7  9 10  6  8 11]]

        reorder = [3 0 4 1 2 5]

        :param splits: 2d list with splits (column indices)
        :type splits: array of arrays
        :return: 2d list with splits (column indices)
        :rtype: array of arrays
        """
        flat = np.concatenate(np.asarray(splits)).ravel()
        reordered = np.zeros(len(flat))
        for i, ind in enumerate(flat):
            reordered[ind] = i
        return reordered.astype(int)

    def _generate_splits(self, n_dim, factor):
        """
        If user specifies, do the work and figure out how to divide the dimensions
        into even splits to speed up MWEM
        Last split will contain leftovers <= sizeof(factor)

        :param n_dim: Total # of dimensions
        :type n_dim: int
        :param factor: Desired size of the splits
        :type factor: int
        :return: Splits
        :rtype: np.array(np.array(),...)
        """
        # Columns indices
        indices = np.arange(n_dim)

        # Split intelligently
        fits = int((np.floor(len(indices) / factor)) * factor)
        even_inds = indices[:fits].reshape((int(len(indices) / factor), factor))
        s1 = even_inds.tolist()
        if indices[fits:] != np.array([]):
            s1.append(indices[fits:])
        s2 = [np.array(l_val) for l_val in s1]
        return np.array(s2)

    def _laplace(self, sigma):
        """
        Laplace mechanism

        :param sigma: Laplace scale param sigma
        :type sigma: float
        :return: Random value from laplace distribution [-1,1]
        :rtype: float
        """
        return sigma * np.log(random.random()) * np.random.choice([-1, 1])<|MERGE_RESOLUTION|>--- conflicted
+++ resolved
@@ -11,25 +11,6 @@
 
 
 class MWEMSynthesizer(SDGYMBaseSynthesizer):
-<<<<<<< HEAD
-    """
-    N-Dimensional numpy implementation of MWEM.
-    (http://users.cms.caltech.edu/~katrina/papers/mwem-nips.pdf)
-
-    From the paper:
-    "[MWEM is] a broadly applicable, simple, and easy-to-implement algorithm, capable of
-    substantially improving the performance of linear queries on many realistic datasets...
-    (circa 2012)...MWEM matches the best known and nearly
-    optimal theoretical accuracy guarantees for differentially private
-    data analysis with linear queries."
-
-    Linear queries used for sampling in this implementation are
-    random contiguous slices of the n-dimensional numpy array.
-
-    Creates a synthetic histogram distribution, based on the original data.
-    """
-=======
->>>>>>> 5233b2d3
 
     def __init__(
         self,
@@ -42,8 +23,6 @@
         max_bin_count=500,
         custom_bin_count={},
     ):
-<<<<<<< HEAD
-=======
         """
          N-Dimensional numpy implementation of MWEM.
         (http://users.cms.caltech.edu/~katrina/papers/mwem-nips.pdf)
@@ -96,8 +75,6 @@
             a dict here, defaults to {}
         :type custom_bin_count: dict, optional
         """
-        self.q_count = q_count
->>>>>>> 5233b2d3
         self.epsilon = epsilon
         self.q_count = q_count
         self.iterations = iterations
@@ -218,17 +195,10 @@
         for self.iterations using the exponential mechanism and
         multiplicative weights. Draws from the initialized query store
         for measurements.
-
-<<<<<<< HEAD
-        Returns
-        -------
-            np.ndarray, np.ndarray
-                synthetic histogram, actual histogram
-=======
+        
         :return: synth_hist, self.histogram - synth_hist is the
             synthetic data histogram,
                  self.histogram is original histo
->>>>>>> 5233b2d3
         :rtype: np.ndarray, np.ndarray
         """
         a_values = []
