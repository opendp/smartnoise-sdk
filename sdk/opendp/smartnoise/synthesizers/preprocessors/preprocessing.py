--- conflicted
+++ resolved
@@ -2,10 +2,7 @@
 import numpy as np
 
 
-<<<<<<< HEAD
 def _get_metadata(data, categorical_columns=tuple(), ordinal_columns=tuple()):
-=======
-def get_metadata(data, categorical_columns=tuple(), ordinal_columns=tuple()):
     """Generates metadata about the data
 
     :param data: data
@@ -17,7 +14,6 @@
     :return: meta data list
     :rtype: list[dict]
     """
->>>>>>> 5233b2d3
     meta = []
 
     df = pd.DataFrame(data)
