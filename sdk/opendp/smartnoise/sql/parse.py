
import importlib
<<<<<<< HEAD

from pyspark.sql.functions import exp
=======
>>>>>>> 4dbc6f4c
from .parser.SqlSmallLexer import SqlSmallLexer  # type: ignore
from .parser.SqlSmallParser import SqlSmallParser  # type: ignore
from .parser.SqlSmallVisitor import SqlSmallVisitor  # type: ignore
from .parser.SqlSmallErrorListener import SyntaxErrorListener  # type: ignore

from antlr4 import *  # type: ignore
from opendp.smartnoise._ast.tokens import *
from opendp.smartnoise._ast.ast import *


class QueryParser:
    def __init__(self, metadata=None):
        if metadata:
            class_ = getattr(importlib.import_module("opendp.smartnoise.metadata.collection"), "CollectionMetadata")
            self.metadata = class_.from_(metadata)
        else:
            self.metadata = None

    def start_parser(self, stream):
        lexer = SqlSmallLexer(stream)
        stream = CommonTokenStream(lexer)
        parser = SqlSmallParser(stream)
        parser._interp.predictionMode = PredictionMode.LL_EXACT_AMBIG_DETECTION
        lexer._listeners = [SyntaxErrorListener(), DiagnosticErrorListener()]
        parser._listeners = [SyntaxErrorListener(), DiagnosticErrorListener()]
        return parser

    def queries(self, query_string, metadata=None):
        if metadata is None and self.metadata is not None:
            metadata = self.metadata
        elif metadata:
            class_ = getattr(importlib.import_module("opendp.smartnoise.metadata.collection"), "CollectionMetadata")
            metadata = class_.from_(metadata)

        istream = InputStream(query_string)
        parser = self.start_parser(istream)
        bv = BatchVisitor()
        queries = [q for q in bv.visit(parser.batch()).queries]
        if metadata is not None:
            for q in queries:
                q.load_symbols(metadata)
        return queries

    def query(self, query_string, metadata=None):
        queries = self.queries(query_string, metadata)
        if len(queries) > 1:
            raise ValueError("Attempt to parse query resulted in a batch with more than one")
        q = queries[0]
        if metadata is not None:
            q.load_symbols(metadata)
        return q

    def parse_only(self, query_string):
        if query_string.strip().upper().startswith("SELECT") or query_string.strip().startswith(
            "--"
        ):
            istream = InputStream(query_string)
        else:
            istream = FileStream(query_string)
        parser = self.start_parser(istream)
        SqlSmallVisitor().visit(parser.batch())
        return None

    def parse_named_expressions(self, expression_string):
        istream = InputStream(expression_string)
        parser = self.start_parser(istream)
        nev = NamedExpressionVisitor()
        return nev.visitNamedExpressionSeq(parser.namedExpressionSeq())

    def parse_expression(self, expression_string):
        istream = InputStream(expression_string)
        parser = self.start_parser(istream)
        ev = ExpressionVisitor()
        return ev.visit(parser.expression())


class BatchVisitor(SqlSmallVisitor):
    def visitBatch(self, ctx):
        qv = QueryVisitor()
        queries = [q for q in [qv.visit(c) for c in ctx.children] if q is not None]
        return Batch(queries)


class QueryVisitor(SqlSmallVisitor):
    def visitQuery(self, ctx):

        # SELECT and FROM are required
        select = SelectVisitor().visit(ctx.selectClause())
        source = FromVisitor().visit(ctx.fromClause())

        wc = ctx.whereClause()
        where = WhereVisitor().visit(wc) if wc is not None else None

        hc = ctx.havingClause()
        having = HavingVisitor().visit(hc) if hc is not None else None

        ac = ctx.aggregationClause()
        agg = AggregateVisitor().visit(ac) if ac is not None else None

        oc = ctx.orderClause()
        order = OrderVisitor().visit(oc) if oc is not None else None

        limit = None
        if hasattr(ctx, "limitClause"):
            lc = ctx.limitClause()
            limit = LimitVisitor().visit(lc) if lc is not None else None

        return Query(select, source, where, agg, having, order, limit)


class SelectVisitor(SqlSmallVisitor):
    def visitSelectClause(self, ctx):
        nev = NamedExpressionVisitor()
        namedExpressions = nev.visit(ctx.namedExpressionSeq())

        sq = ctx.setQuantifier()
        tc = sq.topClause() if sq is not None else None
        if tc is None:
            quantifier = None if sq is None else Token(sq.getText())
        else:
            quantifier = LimitVisitor().visit(tc)

        return Select(quantifier, [ne for ne in namedExpressions if ne is not None])


class FromVisitor(SqlSmallVisitor):
    def visitFromClause(self, ctx):
        rv = RelationVisitor()
        relations = [rv.visit(rel) for rel in ctx.relation()]
        return From(relations)


class AggregateVisitor(SqlSmallVisitor):
    def visitAggregationClause(self, ctx):
        groups = ctx.groupingExpressions
        ev = ExpressionVisitor()
        cols = [GroupingExpression(ev.visit(g)) for g in groups]
        return Aggregate(cols)


class WhereVisitor(SqlSmallVisitor):
    def visitWhereClause(self, ctx):
        bev = BooleanExpressionVisitor()
        return Where(bev.visit(ctx.booleanExpression()))


class HavingVisitor(SqlSmallVisitor):
    def visitHavingClause(self, ctx):
        bev = BooleanExpressionVisitor()
        return Having(bev.visit(ctx.booleanExpression()))


class NamedExpressionVisitor(SqlSmallVisitor):
    def visitNamedExpressionSeq(self, ctx):
        return [self.visit(ne) for ne in ctx.namedExpression()]

    def visitNamedExpression(self, ctx):
        expression = ExpressionVisitor().visit(ctx.expression())
        name = Identifier(ctx.name.getText()) if ctx.name is not None else None
        return NamedExpression(name, expression)


class OrderVisitor(SqlSmallVisitor):
    def visitOrderClause(self, ctx):
        sortItems = [self.visit(si) for si in ctx.sortItem()]
        return Order(sortItems)

    def visitSortItem(self, ctx):
        ev = ExpressionVisitor()
        expr = ev.visit(ctx.expression())
        if ctx.DESC() is not None:
            o = Token("DESC")
        elif ctx.ASC() is not None:
            o = Token("ASC")
        else:
            o = None
        return SortItem(expr, o)


class LimitVisitor(SqlSmallVisitor):
    def visitLimitClause(self, ctx):
        return Limit(int(ctx.n.getText()))

    def visitTopClause(self, ctx):
        return Top(int(ctx.n.getText()))


class RelationVisitor(SqlSmallVisitor):
    def visitRelation(self, ctx):
        primary = self.visit(ctx.relationPrimary())
        jr = ctx.joinRelation()
        joins = [self.visit(j) for j in jr] if jr is not None else None
        return Relation(primary, joins)

    def visitTable(self, ctx):
        alias = Identifier(ctx.alias.getText()) if ctx.alias is not None else None
        return Table(Identifier(ctx.qualifiedTableName().getText()), alias)

    def visitAliasedQuery(self, ctx):
        alias = Identifier(ctx.alias.getText()) if ctx.alias is not None else None
        qv = QueryVisitor()
        return AliasedSubquery(qv.visitQuery(ctx.subquery()), alias)

    def visitAliasedRelation(self, ctx):
        alias = Identifier(ctx.alias.getText()) if ctx.alias is not None else None
        relation = self.visit(ctx.relation())
        return AliasedRelation(relation, alias)

    def visitJoinRelation(self, ctx):
        joinType = Token(allText(ctx.joinType()))
        right = RelationVisitor().visit(ctx.right)
        crit = ctx.joinCriteria()
        if type(crit) is SqlSmallParser.BooleanJoinContext:
            bev = BooleanExpressionVisitor()
            criteria = BooleanJoinCriteria(bev.visit(crit.booleanExpression()))
        elif type(crit) is SqlSmallParser.UsingJoinContext:
            ids = crit.identifier()
            criteria = UsingJoinCriteria([Column(i.getText()) for i in ids])
        else:
            criteria = None
        return Join(joinType, right, criteria)


class ExpressionVisitor(SqlSmallVisitor):
    def visitColumnName(self, ctx):
        return Column(ctx.name.getText())

    def visitTypename(self, ctx: SqlSmallParser.TypenameContext):
        return Literal(ctx.getText())

    def visitCaseExpr(self, ctx):
        return CaseExpressionVisitor().visit(ctx)

    def visitAllExpr(self, ctx):
        ident = ctx.allExpression().identifier()
        return AllColumns(ident.getText() if ident is not None else None)

    def visitMultiply(self, ctx):
        return ArithmeticExpression(self.visit(ctx.left), Op("*"), self.visit(ctx.right))

    def visitDivide(self, ctx):
        return ArithmeticExpression(self.visit(ctx.left), Op("/"), self.visit(ctx.right))

    def visitModulo(self, ctx):
        return ArithmeticExpression(self.visit(ctx.left), Op("%"), self.visit(ctx.right))

    def visitAdd(self, ctx):
        return ArithmeticExpression(self.visit(ctx.left), Op("+"), self.visit(ctx.right))

    def visitSubtract(self, ctx):
        return ArithmeticExpression(self.visit(ctx.left), Op("-"), self.visit(ctx.right))

    def visitDecimalLiteral(self, ctx):
        return Literal(float(allText(ctx)))

    def visitIntegerLiteral(self, ctx):
        return Literal(int(allText(ctx)))

    def visitStringLiteral(self, ctx):
        text = str(allText(ctx))
        t_len = len(text)
        value = text
        if t_len > 1:
            l_delim = text[0]
            r_delim = text[t_len - 1]
            if r_delim == "'" and l_delim == "'":
                # this is the expected case for all stringLiteral
                value = text[1:t_len - 1]
        return Literal(value, text)

    def visitTrueLiteral(self, ctx):
        return Literal(True)

    def visitFalseLiteral(self, ctx):
        return Literal(False)

    def visitNullLiteral(self, ctx):
        return Literal(None)

    def visitAggFunc(self, ctx):
        fname = FuncName(ctx.function.getText().upper())
        qt = ctx.setQuantifier()
        quantifier = Token(qt.getText().upper()) if qt is not None else None
        return AggFunction(fname, quantifier, self.visit(ctx.expression()))

    def visitSubqueryExpr(self, ctx):
        esq = ctx.expressionSubquery()
        sq = esq.subquery()
        qv = QueryVisitor()
        q = qv.visitQuery(sq)
        return AliasedSubquery(q, None)

    def visitNestedExpr(self, ctx):
        return NestedExpression(self.visit(ctx.expression()))

    def visitIifFunc(self, ctx):
        test = BooleanExpressionVisitor().visit(ctx.test)
        yes = ExpressionVisitor().visit(ctx.yes)
        no = ExpressionVisitor().visit(ctx.no)
        return IIFFunction(test, yes, no)

    def visitCastFunc(self, ctx: SqlSmallParser.CastFuncContext):
        expr = ExpressionVisitor().visit(ctx.expr)
        typename = ExpressionVisitor().visit(ctx.tname)
        return CastFunction(expr, typename)

    def visitStringAggFunc(self, ctx: SqlSmallParser.StringAggFuncContext):
        expr = ExpressionVisitor().visit(ctx.expr)
        delim = str(ctx.delim.text)
        if len(delim) == 2:
            delim = ""
        elif len(delim) > 2:
            delim = delim[1:-1] # remove quotes
        return StringAggFunction(expr, Literal(delim))

    def visitRoundFunction(self, ctx):
        expression = ExpressionVisitor().visit(ctx.expression())
        digits = ExpressionVisitor().visit(ctx.digits)
        return RoundFunction(expression, digits)

    def visitMathFunc(self, ctx):
        fname = FuncName(ctx.function.getText().upper())
        return MathFunction(fname, self.visit(ctx.expression()))

    def visitChooseFunc(self, ctx):
        expression = ExpressionVisitor().visit(ctx.index)
        choices = Seq([ExpressionVisitor().visit(e) for e in ctx.literal()])
        return ChooseFunction(expression, choices)

    def visitPowerFunction(self, ctx):
        return PowerFunction(
            ExpressionVisitor().visit(ctx.expression()), ExpressionVisitor().visit(ctx.number())
        )

    def visitBareFunction(self, ctx):
        return BareFunction(FuncName(ctx.function.getText().upper()))

    def visitRankingFunction(self, ctx):
        fname = FuncName(ctx.function.getText().upper())
        over = self.visit(ctx.overClause())
        return RankingFunction(fname, over)

    def visitOverClause(self, ctx):
        partitions = [self.visit(si) for si in ctx.partitions]
        oc = ctx.orderClause()
        order = OrderVisitor().visit(oc) if oc is not None else None
        return OverClause(partitions, order)


class CaseExpressionVisitor(SqlSmallVisitor):
    def visitCaseBaseExpr(self, ctx):
        wxp = ctx.whenBaseExpression()
        whenExpressions = [self.visit(we) for we in wxp]
        expression = ExpressionVisitor().visit(ctx.baseCaseExpr)
        else_expr = ExpressionVisitor().visit(ctx.elseExpr) if ctx.elseExpr is not None else None
        return CaseExpression(expression, whenExpressions, else_expr)

    def visitCaseWhenExpr(self, ctx):
        wxp = ctx.whenExpression()
        whenExpressions = [self.visit(we) for we in wxp]
        expression = None
        else_expr = ExpressionVisitor().visit(ctx.elseExpr) if ctx.elseExpr is not None else None
        return CaseExpression(expression, whenExpressions, else_expr)

    def visitWhenExpression(self, ctx):
        expression = BooleanExpressionVisitor().visit(ctx.baseBoolExpr)
        thenExpression = ExpressionVisitor().visit(ctx.thenExpr)
        return WhenExpression(expression, thenExpression)

    def visitWhenBaseExpression(self, ctx):
        expression = ExpressionVisitor().visit(ctx.baseWhenExpr)
        thenExpression = ExpressionVisitor().visit(ctx.thenExpr)
        return WhenExpression(expression, thenExpression)


class BooleanExpressionVisitor(SqlSmallVisitor):
    def visitLogicalNot(self, ctx):
        return LogicalNot(self.visit(ctx.booleanExpression()))

    def visitComparison(self, ctx):
        ev = ExpressionVisitor()
        return BooleanCompare(ev.visit(ctx.left), Op(ctx.op.getText()), ev.visit(ctx.right))

    def visitConjunction(self, ctx):
        return BooleanCompare(self.visit(ctx.left), Op("AND"), self.visit(ctx.right))

    def visitDisjunction(self, ctx):
        return BooleanCompare(self.visit(ctx.left), Op("OR"), self.visit(ctx.right))

    def visitNestedBoolean(self, ctx):
        return NestedBoolean(self.visit(ctx.booleanExpression()))

    def visitPredicated(self, ctx):
        expression = ExpressionVisitor().visit(ctx.expression())
        predicate = self.visit(ctx.predicate())
        return PredicatedExpression(expression, predicate)

    def visitInCondition(self, ctx):
        is_not = ctx.NOT() is not None
        expressions = Seq([ExpressionVisitor().visit(e) for e in ctx.expression()])
        return InCondition(expressions, is_not)

    def visitIsCondition(self, ctx):
        is_not = ctx.NOT() is not None
        if ctx.TRUE() is not None:
            value = Literal(True)
        elif ctx.FALSE() is not None:
            value = Literal(False)
        elif ctx.NULL() is not None:
            value = Literal(None)
        else:
            raise ValueError("Unknown condition in IS clause: " + allText(ctx))
        return IsCondition(value, is_not)

    def visitBetweenCondition(self, ctx):
        is_not = ctx.NOT() is not None
        lower = ExpressionVisitor().visit(ctx.lower)
        upper = ExpressionVisitor().visit(ctx.upper)
        return BetweenCondition(lower, upper, is_not)

    def visitQualifiedColumnName(self, ctx):
        return ColumnBoolean(Column(ctx.getText()))


def allText(ctx):
    """
        This method is used to grab text with whitespace
        for a terminal node of the AST that hasn't been
        strongly-typed yet.  Should not be used for lexer
        tokens, and should be replaced over time.
    """
    a = ctx.start.start
    b = ctx.stop.stop
    inp = ctx.start.getInputStream()
    return inp.getText(a, b)<|MERGE_RESOLUTION|>--- conflicted
+++ resolved
@@ -1,10 +1,5 @@
 
 import importlib
-<<<<<<< HEAD
-
-from pyspark.sql.functions import exp
-=======
->>>>>>> 4dbc6f4c
 from .parser.SqlSmallLexer import SqlSmallLexer  # type: ignore
 from .parser.SqlSmallParser import SqlSmallParser  # type: ignore
 from .parser.SqlSmallVisitor import SqlSmallVisitor  # type: ignore
