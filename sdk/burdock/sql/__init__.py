--- conflicted
+++ resolved
@@ -1,29 +1,15 @@
-<<<<<<< HEAD
 from burdock.metadata import CollectionMetadata
-from .ast.parse import QueryParser
+from .parse import QueryParser
 from .ast.validate import Validate
 from .private_rewrite import Rewriter
 from .private_reader import PrivateReader
 from burdock.reader.sql.pandas import PandasReader
 from burdock.reader.sql.databricks import DatabricksSparkReader
-=======
-from burdock.metadata.collection import CollectionMetadata
-from .private_rewrite import Rewriter
-from .private_reader import PrivateReader
-from burdock.reader.sql.pandas import PandasReader
-from .parse import QueryParser
-
->>>>>>> cbf7e0cf
 
 def execute_private_query(reader, schema, budget, query):
     schema = reader.metadata if hasattr(reader, "metadata") else schema
     query = reader._sanitize_query(query) if hasattr(reader ,"_sanitize_query") else query
     return PrivateReader(reader, schema, budget).execute(query)
 
-<<<<<<< HEAD
 __all__ = ["CollectionMetadata", "QueryParser", "Rewriter", "Validate",
-           "PandasReader", "DatabricksSparkReader", "execute_private_query"]
-=======
-__all__ = ["CollectionMetadata", "Rewriter", "QueryParser",
-           "PandasReader", "execute_private_query"]
->>>>>>> cbf7e0cf
+           "PandasReader", "DatabricksSparkReader", "execute_private_query"]