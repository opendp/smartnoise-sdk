--- conflicted
+++ resolved
@@ -11,19 +11,12 @@
 from burdock.report import Interval, Intervals, Result
 from burdock.reader.rowset import TypedRowset
 
-<<<<<<< HEAD
-"""
-    Takes a rewritten query, executes against the target backend, then
-    adds noise before returning the recordset.
-"""
+
+
 class PrivateReader(Reader):
-    def __init__(self, metadata, reader, epsilon=1.0, delta=10E-16, interval_widths=[0.95, 0.985], options=None):
-=======
-
-class PrivateReader:
     """Executes SQL queries against tabular data sources and returns differentially private results 
     """
-    def __init__(self, reader, metadata, epsilon=1.0, delta=10E-16, interval_widths=None, options=None):
+    def __init__(self, metadata, reader, epsilon=1.0, delta=10E-16, interval_widths=None, options=None):
         """Create a new private reader.
 
             :param reader: The data reader to wrap, such as a SqlServerReader, PandasReader, or SparkReader
@@ -35,7 +28,6 @@
             :param options: A PrivateReaderOptions with flags that change the behavior of the privacy
                 engine.
         """
->>>>>>> cea4646d
         self.options = options if options is not None else PrivateReaderOptions()
         self.reader = reader
         self.metadata = metadata
