--- conflicted
+++ resolved
@@ -10,15 +10,7 @@
 from burdock.report import Interval, Intervals, Result
 from burdock.reader.rowset import TypedRowset
 
-<<<<<<< HEAD
-class PrivateReader:
-    """
-        Takes a rewritten query, executes against the target backend, then
-        adds noise before returning the recordset.
-    """
-
-    def __init__(self, reader, metadata, epsilon=1.0, delta=10E-16, interval_widths=[0.95, 0.985], options=None):
-=======
+
 
 class PrivateReader:
     """Executes SQL queries against tabular data sources and returns differentially private results 
@@ -35,7 +27,6 @@
             :param options: A PrivateReaderOptions with flags that change the behavior of the privacy
                 engine.
         """
->>>>>>> cea4646d
         self.options = options if options is not None else PrivateReaderOptions()
         self.reader = reader
         self.metadata = metadata
