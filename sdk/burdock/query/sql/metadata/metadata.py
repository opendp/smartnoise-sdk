from .name_compare import *

<<<<<<< HEAD
=======
# implements spec at https://docs.google.com/document/d/1Q4lUKyEu2W9qQKq6A0dbo0dohgSUxitbdGhX97sUNOM/

>>>>>>> 52a18a85
class Collection:
    def __init__(self, tables, engine, compare=None):
        self.m_tables = dict([(t.table_name(), t) for t in tables])
        self.engine = engine if engine is not None else "Unknown"
        if compare is None:
            if engine == "Postgres":
                self.compare = PostgresNameCompare()
            elif engine == "MSSQL":
                self.compare = MSSQLNameCompare()
            else:
                self.compare = BaseNameCompare()
    def __getitem__(self, tablename):
        schema_name = ''
        parts = tablename.split('.')
        if len(parts) == 2:
            schema_name, tablename = parts
        for tname in self.m_tables.keys():
            table = self.m_tables[tname]
            if self.compare.schema_match(schema_name, table.schema) and self.compare.identifier_match(tablename, table.name):
                table.compare = self.compare
                return table
        return None
    def __str__(self):
        return "\n\n".join([str(self.m_tables[table]) for table in self.m_tables.keys()])
    def tables(self):
        return [self.m_tables[tname] for tname in self.m_tables.keys()]


"""
    Common attributes for a table or a view
"""
class Table:
    def __init__(self, schema, name, rowcount, columns, row_privacy=False, max_ids=None, sample_max_ids=True, rows_exact=None):
        self.schema = schema
        self.name = name
        self.rowcount = rowcount
        self.row_privacy = row_privacy
        self.max_ids = max_ids
        self.sample_max_ids = sample_max_ids
        self.rows_exact = rows_exact
        self.m_columns = dict([(c.name, c) for c in columns])
        self.compare = None
    def __getitem__(self, colname):
        for cname in self.m_columns.keys():
            col = self.m_columns[cname]
            if self.compare is None:
                # the database will attach the engine-specific comparer usually
                self.compare = BaseNameCompare()
            if self.compare.identifier_match(colname, col.name):
                return col
        return None
    def __str__(self):
        return str(self.schema) + "." + str(self.name) + " [" + str(self.rowcount) + " rows]\n\t" + "\n\t".join([str(self.m_columns[col]) for col in self.m_columns.keys()])
    def key_cols(self):
        return [self.m_columns[name] for name in self.m_columns.keys() if self.m_columns[name].is_key == True]
    def columns(self):
        return [self.m_columns[name] for name in self.m_columns.keys()]
    def table_name(self):
        return (self.schema + "." if len(self.schema.strip()) > 0 else "") + self.name

class String:
    def __init__(self, name, card, is_key = False, bounded = False):
        self.name = name
        self.card = card
        self.is_key = is_key
        self.bounded = bounded
    def __str__(self):
        return ("*" if self.is_key else "") + str(self.name) + " (card: " + str(self.card) + ")"
    def typename(self):
        return "string"

class Boolean:
    def __init__(self, name, is_key = False, bounded = False):
        self.name = name
        self.is_key = is_key
        self.bounded = bounded
    def __str__(self):
        return ("*" if self.is_key else "") + str(self.name) + " (boolean)"
    def typename(self):
        return "boolean"

class DateTime:
    def __init__(self, name, is_key = False, bounded = False):
        self.name = name
        self.is_key = is_key
        self.bounded = bounded
    def __str__(self):
        return ("*" if self.is_key else "") + str(self.name) + " (datetime)"
    def typename(self):
        return "datetime"

class Int:
    def __init__(self, name, minval = None, maxval = None, is_key = False, bounded = False):
        self.name = name
        self.minval = minval
        self.maxval = maxval
        self.is_key = is_key
        self.unbounded = minval is None or maxval is None
        self.bounded = bounded
    def __str__(self):
        bounds = "unbounded" if self.unbounded else str(self.minval) + "," + str(self.maxval) 
        return ("*" if self.is_key else "") + str(self.name) + " [int] (" + bounds + ")"
    def typename(self):
        return "int"

class Float:
    def __init__(self, name, minval = None, maxval = None, is_key = False, bounded = False):
        self.name = name
        self.minval = minval
        self.maxval = maxval
        self.is_key = is_key
        self.unbounded = minval is None or maxval is None
        self.bounded = bounded
    def __str__(self):
        bounds = "unbounded" if self.unbounded else str(self.minval) + "," + str(self.maxval) 
        return ("*" if self.is_key else "") + str(self.name) + " [float] (" + bounds + ")"
    def typename(self):
        return "float"

class Unknown:
    def __init__(self, name):
        self.name = name
        self.is_key = False
    def __str__(self):
        return str(self.name) + " (unknown)"
    def typename(self):
        return "unknown"

<|MERGE_RESOLUTION|>--- conflicted
+++ resolved
@@ -1,10 +1,7 @@
 from .name_compare import *
 
-<<<<<<< HEAD
-=======
 # implements spec at https://docs.google.com/document/d/1Q4lUKyEu2W9qQKq6A0dbo0dohgSUxitbdGhX97sUNOM/
 
->>>>>>> 52a18a85
 class Collection:
     def __init__(self, tables, engine, compare=None):
         self.m_tables = dict([(t.table_name(), t) for t in tables])
