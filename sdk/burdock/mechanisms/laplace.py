from .rand import laplace as rand_laplace
from .base import AdditiveNoiseMechanism
from scipy.stats import laplace
from burdock.metadata.report import Result, Interval, Intervals


class Laplace(AdditiveNoiseMechanism):
    def __init__(self, eps, delta=None, sensitivity=1.0, max_contrib=1, interval_widths=[0.95], n_rows=None):
        super().__init__(eps, 0, sensitivity, max_contrib, interval_widths, n_rows)
        self.scale = (self.max_contrib * self.sensitivity) / self.eps

<<<<<<< HEAD
    def release(self, vals, compute_accuracy=False, bootstrap=False):
        noise = rand.laplace(0.0, self.scale, len(vals))
        reported_vals = [n + v for n, v in zip(noise, vals)]
        mechanism = "Laplace"
        statistic = "additive_noise"
        source = None
        epsilon = self.eps
        delta = self.delta
        sensitivity = self.sensitivity
        max_contrib = self.max_contrib
        accuracy = None
        intervals = None
        if compute_accuracy:
            bounds = self.bounds(bootstrap)
            accuracy = [(hi - lo) / 2.0 for lo, hi in bounds]
            intervals = Intervals([Interval(confidence, accuracy) for confidence, accuracy in zip(self.interval_widths, accuracy)])
            intervals.extend(reported_vals)
        return Result(mechanism, statistic, source, reported_vals, epsilon, delta, sensitivity, self.scale, max_contrib, intervals)
=======
    def release(self, vals):
        noise = rand_laplace(0.0, self.scale, len(vals))
        return noise + vals
>>>>>>> 5675957f


    def bounds(self, bootstrap=False):
        if not bootstrap:
            _bounds = []
            for a in self.interval_widths:
                edge = (1 - a) / 2.0
                _bounds.append( laplace.ppf([edge, 1 - edge], 0.0, self.scale))
            return _bounds
        else:
            return super().bounds(bootstrap)<|MERGE_RESOLUTION|>--- conflicted
+++ resolved
@@ -9,9 +9,8 @@
         super().__init__(eps, 0, sensitivity, max_contrib, interval_widths, n_rows)
         self.scale = (self.max_contrib * self.sensitivity) / self.eps
 
-<<<<<<< HEAD
     def release(self, vals, compute_accuracy=False, bootstrap=False):
-        noise = rand.laplace(0.0, self.scale, len(vals))
+        noise = rand_laplace(0.0, self.scale, len(vals))
         reported_vals = [n + v for n, v in zip(noise, vals)]
         mechanism = "Laplace"
         statistic = "additive_noise"
@@ -28,11 +27,6 @@
             intervals = Intervals([Interval(confidence, accuracy) for confidence, accuracy in zip(self.interval_widths, accuracy)])
             intervals.extend(reported_vals)
         return Result(mechanism, statistic, source, reported_vals, epsilon, delta, sensitivity, self.scale, max_contrib, intervals)
-=======
-    def release(self, vals):
-        noise = rand_laplace(0.0, self.scale, len(vals))
-        return noise + vals
->>>>>>> 5675957f
 
 
     def bounds(self, bootstrap=False):
