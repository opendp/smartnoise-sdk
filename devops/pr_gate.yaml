trigger: none
pr:
  - master

pool:
  vmImage: "ubuntu-latest"

variables:
  artifactFeed: whitenoise-feed

steps:
  - bash: echo "##vso[task.prependpath]$CONDA/bin"
    displayName: Add conda to PATH

  - template: templates/create-env-template.yml

  - bash: |
      source activate wnoise
      pip install -e ./sdk
    displayName: Install opendp-whitenoise

  - bash: |
      source activate wnoise
      pip install --upgrade setuptools wheel twine
      cd ./python
      python setup.py bdist_wheel
      cd ..
    displayName: Create a wheel

  - task: TwineAuthenticate@0
    displayName: Configure twine authentication
    inputs:
      artifactFeeds: $(artifactFeed)

  - bash: |
      source activate wnoise
      cd ./sdk
      twine upload -r $(artifactFeed) --config-file $(PYPIRC_PATH) dist/*
      cd ..
    displayName: Publish artifacts

  - bash: |
      source activate wnoise
    displayName: "Run flake8"

  - bash: |
      source activate wnoise
      pip freeze > $(System.DefaultWorkingDirectory)/pip_freeze.txt \ &&
      python -m pytest tests/sdk --junitxml=./TEST-TEST.xml
    displayName: "Run sdk tests"
<<<<<<< HEAD

  - bash: |
      source activate wnoise
      python service/app.py &
      sleep 30
      pip freeze > $(System.DefaultWorkingDirectory)/pip_freeze.txt \ &&
      python -m pytest tests/service/datasets/test_smoke.py --junitxml=./TEST-SERVICE.xml
=======
  - bash: |
      source activate wnoise
      python service/application.py > logs &
      sleep 30
      pip freeze > $(System.DefaultWorkingDirectory)/pip_freeze.txt \ &&
      python -m pytest tests/service -m "not dataverse_token"  --junitxml=./TEST-SERVICE.xml
>>>>>>> a85d4ef2
    displayName: "Run service tests"

  - task: PublishTestResults@2
    displayName: "Publish Test Results **/TEST-*.xml"
    condition: succeededOrFailed()

  - publish: $(System.DefaultWorkingDirectory)/pip_freeze.txt
    artifact: PipFreeze
<|MERGE_RESOLUTION|>--- conflicted
+++ resolved
@@ -48,22 +48,12 @@
       pip freeze > $(System.DefaultWorkingDirectory)/pip_freeze.txt \ &&
       python -m pytest tests/sdk --junitxml=./TEST-TEST.xml
     displayName: "Run sdk tests"
-<<<<<<< HEAD
-
-  - bash: |
-      source activate wnoise
-      python service/app.py &
-      sleep 30
-      pip freeze > $(System.DefaultWorkingDirectory)/pip_freeze.txt \ &&
-      python -m pytest tests/service/datasets/test_smoke.py --junitxml=./TEST-SERVICE.xml
-=======
   - bash: |
       source activate wnoise
       python service/application.py > logs &
       sleep 30
       pip freeze > $(System.DefaultWorkingDirectory)/pip_freeze.txt \ &&
       python -m pytest tests/service -m "not dataverse_token"  --junitxml=./TEST-SERVICE.xml
->>>>>>> a85d4ef2
     displayName: "Run service tests"
 
   - task: PublishTestResults@2
