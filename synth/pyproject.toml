[tool.poetry]
name = "smartnoise-synth"
version = "1.0.3"
description = "Differentially Private Synthetic Data"
authors = ["SmartNoise Team <smartnoise@opendp.org>"]
license = "MIT"
packages = [{include="snsynth"}]
homepage = "https://smartnoise.org"
repository = "https://github.com/opendp/smartnoise-sdk"
readme = "README.md"

[tool.poetry.dependencies]
<<<<<<< HEAD
python = ">=3.8,<=3.11"
opendp = "^0.7.0"
opacus = "^0.14.0"
torch = "<2.0.0"
pac-synth = "^0.0.8"
smartnoise-sql = "^1.0.2"
Faker = ">=17.0.0"
=======
python = ">=3.7,<=3.11"
opacus = "^0.14.0"
torch = "<2.0.0"
pac-synth = "^0.0.8"
smartnoise-sql = "^1.0.3"
Faker = "^15.0.0"
>>>>>>> 04416d77

[tool.poetry.dev-dependencies]

[build-system]
requires = ["setuptools", "poetry-core>=1.0.0"]
build-backend = "poetry.core.masonry.api"<|MERGE_RESOLUTION|>--- conflicted
+++ resolved
@@ -10,7 +10,6 @@
 readme = "README.md"
 
 [tool.poetry.dependencies]
-<<<<<<< HEAD
 python = ">=3.8,<=3.11"
 opendp = "^0.7.0"
 opacus = "^0.14.0"
@@ -18,14 +17,6 @@
 pac-synth = "^0.0.8"
 smartnoise-sql = "^1.0.2"
 Faker = ">=17.0.0"
-=======
-python = ">=3.7,<=3.11"
-opacus = "^0.14.0"
-torch = "<2.0.0"
-pac-synth = "^0.0.8"
-smartnoise-sql = "^1.0.3"
-Faker = "^15.0.0"
->>>>>>> 04416d77
 
 [tool.poetry.dev-dependencies]
 
