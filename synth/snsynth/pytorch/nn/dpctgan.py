import numpy as np
import torch
from torch import optim
from torch import nn
import torch.utils.data
from torch.nn import BatchNorm1d, Dropout, LeakyReLU, Linear, Module, ReLU, Sequential, Sigmoid
import warnings

import opacus

<<<<<<< HEAD
from snsynth.preprocessors.data_transformer import  DataTransformer
=======
from snsynth.preprocessors.data_transformer import DataTransformer
>>>>>>> 500fee56
from .data_sampler import DataSampler
from ctgan.synthesizers import CTGANSynthesizer


class Discriminator(Module):
    def __init__(self, input_dim, discriminator_dim, loss, pac=1):
        super(Discriminator, self).__init__()
        torch.cuda.manual_seed(0)
        torch.manual_seed(0)

        dim = input_dim * pac
        #  print ('now dim is {}'.format(dim))
        self.pac = pac
        self.pacdim = dim

        seq = []
        for item in list(discriminator_dim):
            seq += [Linear(dim, item), LeakyReLU(0.2), Dropout(0.5)]
            dim = item

        seq += [Linear(dim, 1)]
        if loss == "cross_entropy":
            seq += [Sigmoid()]
        self.seq = Sequential(*seq)

    def calc_gradient_penalty(self, real_data, fake_data, device='cpu', pac=1, lambda_=10):
        alpha = torch.rand(real_data.size(0) // pac, 1, 1, device=device)
        alpha = alpha.repeat(1, pac, real_data.size(1))
        alpha = alpha.view(-1, real_data.size(1))

        interpolates = alpha * real_data + ((1 - alpha) * fake_data)

        disc_interpolates = self(interpolates)

        gradients = torch.autograd.grad(
            outputs=disc_interpolates, inputs=interpolates,
            grad_outputs=torch.ones(disc_interpolates.size(), device=device),
            create_graph=True, retain_graph=True, only_inputs=True
        )[0]

        gradient_penalty = ((
            gradients.view(-1, pac * real_data.size(1)).norm(2, dim=1) - 1
        ) ** 2).mean() * lambda_

        return gradient_penalty

    def forward(self, input):
        assert input.size()[0] % self.pac == 0
        return self.seq(input.view(-1, self.pacdim))


class Residual(Module):
    def __init__(self, i, o):
        super(Residual, self).__init__()
        self.fc = Linear(i, o)
        self.bn = BatchNorm1d(o)
        self.relu = ReLU()

    def forward(self, input):
        out = self.fc(input)
        out = self.bn(out)
        out = self.relu(out)
        return torch.cat([out, input], dim=1)


class Generator(Module):

    def __init__(self, embedding_dim, generator_dim, data_dim):
        super(Generator, self).__init__()
        dim = embedding_dim
        seq = []
        for item in list(generator_dim):
            seq += [Residual(dim, item)]
            dim += item
        seq.append(Linear(dim, data_dim))
        self.seq = Sequential(*seq)

    def forward(self, input):
        data = self.seq(input)
        return data


# custom for calcuate grad_sample for multiple loss.backward()
def _custom_create_or_extend_grad_sample(
    param: torch.Tensor, grad_sample: torch.Tensor, batch_dim: int
) -> None:
    """
    Create a 'grad_sample' attribute in the given parameter, or accumulate it
    if the 'grad_sample' attribute already exists.
    This custom code will not work when using optimizer.virtual_step()
    """

    if hasattr(param, "grad_sample"):
        param.grad_sample = param.grad_sample + grad_sample
        # param.grad_sample = torch.cat((param.grad_sample, grad_sample), batch_dim)
    else:
        param.grad_sample = grad_sample


class DPCTGAN(CTGANSynthesizer):

    def __init__(self,
                 embedding_dim=128,
                 generator_dim=(256, 256),
                 discriminator_dim=(256, 256),
                 generator_lr=2e-4,
                 generator_decay=1e-6,
                 discriminator_lr=2e-4,
                 discriminator_decay=1e-6,
                 batch_size=500,
                 discriminator_steps=1,
                 log_frequency=False,
                 verbose=True,
                 epochs=300,
                 pac=1,
                 cuda=True,
                 disabled_dp=False,
                 delta=None,
                 sigma=5,
                 max_per_sample_grad_norm=1.0,
                 epsilon=1,
                 preprocessor_eps=0.1,
                 loss="cross_entropy",
                 category_epsilon_pct=0.1):

        assert batch_size % 2 == 0

        self._embedding_dim = embedding_dim
        self._generator_dim = generator_dim
        self._discriminator_dim = discriminator_dim

        self._generator_lr = generator_lr
        self._generator_decay = generator_decay
        self._discriminator_lr = discriminator_lr
        self._discriminator_decay = discriminator_decay

        self._batch_size = batch_size
        self._discriminator_steps = discriminator_steps
        self._log_frequency = log_frequency
        self._verbose = verbose
        self._epochs = epochs
        self._category_epsilon_pct = category_epsilon_pct
        self.pac = pac

        # opacus parameters
        self.sigma = sigma
        self.disabled_dp = disabled_dp
        self.delta = delta
        self.max_per_sample_grad_norm = max_per_sample_grad_norm
        self.epsilon = epsilon - preprocessor_eps
        if self.epsilon < 0:
            raise ValueError("needs to be larger than preprocessor_eps!")
        self.preprocessor_eps = preprocessor_eps
        self.epsilon_list = []
        self.alpha_list = []
        self.loss_d_list = []
        self.loss_g_list = []
        self.verbose = verbose
        self.loss = loss

        if not cuda or not torch.cuda.is_available():
            device = 'cpu'
        elif isinstance(cuda, str):
            device = cuda
        else:
            device = 'cuda'

        self._device = torch.device(device)

        self._transformer = None
        self._data_sampler = None
        self._generator = None

        if self.loss != "cross_entropy":
            # Monkeypatches the _create_or_extend_grad_sample function when calling opacus
            opacus.grad_sample.utils.create_or_extend_grad_sample = (
                _custom_create_or_extend_grad_sample
            )

        if self._log_frequency:
            warnings.warn(
                "log_frequency is selected.  This may result in oversampling frequent "
                "categories, which could cause privacy leaks."
            )

    def train(self, data, categorical_columns=None, ordinal_columns=None, update_epsilon=None):
        if update_epsilon:
            self.epsilon = update_epsilon

        for col in categorical_columns:
            if str(data[col].dtype).startswith('float'):
                raise ValueError(
                    "It looks like you are passing in a vector of continuous values"
                    f"to a categorical column at [{col}]."
                    "Please discretize and pass in categorical columns with"
                    "unsigned integer or string category names."
                )

        self._transformer = DataTransformer(self.preprocessor_eps)
        self._transformer.fit(data, discrete_columns=categorical_columns)
<<<<<<< HEAD
        #for tinfo in self._transformer._column_transform_info_list:
=======
        # for tinfo in self._transformer._column_transform_info_list:
>>>>>>> 500fee56
        #    if tinfo.column_type == "continuous":
        #        raise ValueError("We don't support continuous values on this synthesizer.  Please discretize values.")

        train_data = self._transformer.transform(data)

        sampler_eps = 0.0
<<<<<<< HEAD
       
=======

>>>>>>> 500fee56
        if categorical_columns and self._category_epsilon_pct:
            sampler_eps = self.epsilon * self._category_epsilon_pct
            per_col_sampler_eps = sampler_eps / len(categorical_columns)
            self.epsilon = self.epsilon - sampler_eps
        else:
            per_col_sampler_eps = None

        self._data_sampler = DataSampler(
            train_data,
            self._transformer.output_info_list,
            self._log_frequency,
            per_column_epsilon=per_col_sampler_eps)

        spent = self._data_sampler.total_spent
        if (
            spent > sampler_eps
            and not np.isclose(spent, sampler_eps)
        ):
            raise AssertionError(
                f"The data sampler used {spent} epsilon and was budgeted for {sampler_eps}"
            )

        data_dim = self._transformer.output_dimensions

        self._generator = Generator(
            self._embedding_dim + self._data_sampler.dim_cond_vec(),
            self._generator_dim,
            data_dim
        ).to(self._device)

        discriminator = Discriminator(
            data_dim + self._data_sampler.dim_cond_vec(),
            self._discriminator_dim,
            self.loss,
            self.pac
        ).to(self._device)

        optimizerG = optim.Adam(
            self._generator.parameters(),
            lr=self._generator_lr,
            betas=(0.5, 0.9),
            weight_decay=self._generator_decay
        )
        optimizerD = optim.Adam(
            discriminator.parameters(),
            lr=self._discriminator_lr,
            betas=(0.5, 0.9),
            weight_decay=self._discriminator_decay
        )

        privacy_engine = opacus.PrivacyEngine(
            discriminator,
            batch_size=self._batch_size,
            sample_size=train_data.shape[0],
            alphas=[1 + x / 10.0 for x in range(1, 100)] + list(range(12, 64)),
            noise_multiplier=self.sigma,
            max_grad_norm=self.max_per_sample_grad_norm,
            clip_per_layer=True,
        )

        if not self.disabled_dp:
            privacy_engine.attach(optimizerD)

        one = torch.tensor(1, dtype=torch.float).to(self._device)
        mone = one * -1

        real_label = 1
        fake_label = 0
        criterion = nn.BCELoss()

        assert self._batch_size % 2 == 0
        mean = torch.zeros(self._batch_size, self._embedding_dim, device=self._device)
        std = mean + 1

        steps_per_epoch = max(len(train_data) // self._batch_size, 1)
        for i in range(self._epochs):
            if not self.disabled_dp:
                # if self.loss == 'cross_entropy':
                #    autograd_grad_sample.clear_backprops(discriminator)
                # else:
                for p in discriminator.parameters():
                    if hasattr(p, "grad_sample"):
                        del p.grad_sample

                if self.delta is None:
                    self.delta = 1 / (train_data.shape[0] * np.sqrt(train_data.shape[0]))

                epsilon, best_alpha = optimizerD.privacy_engine.get_privacy_spent(
                    self.delta
                )

                self.epsilon_list.append(epsilon)
                self.alpha_list.append(best_alpha)
                if self.epsilon < epsilon:
                    if self._epochs == 1:
                        raise ValueError(
                                    "Inputted epsilon and sigma parameters are too small to"
                                    + " create a private dataset. Try increasing either parameter "
                                    + "and rerunning."
                                )
                    else:
                        break

            for id_ in range(steps_per_epoch):
                fakez = torch.normal(mean=mean, std=std)

                condvec = self._data_sampler.sample_condvec(self._batch_size)
                if condvec is None:
                    c1, m1, col, opt = None, None, None, None
                    real = self._data_sampler.sample_data(self._batch_size, col, opt)
                else:
                    c1, m1, col, opt = condvec
                    c1 = torch.from_numpy(c1).to(self._device)
                    m1 = torch.from_numpy(m1).to(self._device)
                    fakez = torch.cat([fakez, c1], dim=1)

                    perm = np.arange(self._batch_size)
                    np.random.shuffle(perm)
                    real = self._data_sampler.sample_data(
                        self._batch_size, col[perm], opt[perm])
                    c2 = c1[perm]

                fake = self._generator(fakez)
                fakeact = self._apply_activate(fake)

                real = torch.from_numpy(real.astype("float32")).to(self._device)

                if c1 is not None:
                    fake_cat = torch.cat([fakeact, c1], dim=1)
                    real_cat = torch.cat([real, c2], dim=1)
                else:
                    real_cat = real
                    fake_cat = fakeact

                optimizerD.zero_grad()

                if self.loss == "cross_entropy":
                    y_fake = discriminator(fake_cat)

                    #   print ('y_fake is {}'.format(y_fake))
                    label_fake = torch.full(
                        (int(self._batch_size / self.pac),),
                        fake_label,
                        dtype=torch.float,
                        device=self._device,
                    )

                    #    print ('label_fake is {}'.format(label_fake))

                    error_d_fake = criterion(y_fake.squeeze(), label_fake)
                    error_d_fake.backward()
                    optimizerD.step()

                    # train with real
                    label_true = torch.full(
                        (int(self._batch_size / self.pac),),
                        real_label,
                        dtype=torch.float,
                        device=self._device,
                    )
                    y_real = discriminator(real_cat)
                    error_d_real = criterion(y_real.squeeze(), label_true)
                    error_d_real.backward()
                    optimizerD.step()

                    loss_d = error_d_real + error_d_fake

                else:

                    y_fake = discriminator(fake_cat)
                    mean_fake = torch.mean(y_fake)
                    mean_fake.backward(one)

                    y_real = discriminator(real_cat)
                    mean_real = torch.mean(y_real)
                    mean_real.backward(mone)

                    optimizerD.step()

                    loss_d = -(mean_real - mean_fake)

                max_grad_norm = []
                for p in discriminator.parameters():
                    param_norm = p.grad.data.norm(2).item()
                    max_grad_norm.append(param_norm)
                # pen = calc_gradient_penalty(discriminator, real_cat, fake_cat, self.device)

                # pen.backward(retain_graph=True)
                # loss_d.backward()
                # optimizer_d.step()

                fakez = torch.normal(mean=mean, std=std)
                condvec = self._data_sampler.sample_condvec(self._batch_size)

                if condvec is None:
                    c1, m1, col, opt = None, None, None, None
                else:
                    c1, m1, col, opt = condvec
                    c1 = torch.from_numpy(c1).to(self._device)
                    m1 = torch.from_numpy(m1).to(self._device)
                    fakez = torch.cat([fakez, c1], dim=1)

                fake = self._generator(fakez)
                fakeact = self._apply_activate(fake)

                if c1 is not None:
                    y_fake = discriminator(torch.cat([fakeact, c1], dim=1))
                else:
                    y_fake = discriminator(fakeact)

                # if condvec is None:
                cross_entropy = 0
                # else:
                #    cross_entropy = self._cond_loss(fake, c1, m1)

                if self.loss == "cross_entropy":
                    label_g = torch.full(
                        (int(self._batch_size / self.pac),),
                        real_label,
                        dtype=torch.float,
                        device=self._device,
                    )
                    # label_g = torch.full(int(self.batch_size/self.pack,),1,device=self.device)
                    loss_g = criterion(y_fake.squeeze(), label_g)
                    loss_g = loss_g + cross_entropy
                else:
                    loss_g = -torch.mean(y_fake) + cross_entropy

                optimizerG.zero_grad()
                loss_g.backward()
                optimizerG.step()

            self.loss_d_list.append(loss_d)
            self.loss_g_list.append(loss_g)
            if self.verbose:
                print(
                    "Epoch %d, Loss G: %.4f, Loss D: %.4f"
                    % (i + 1, loss_g.detach().cpu(), loss_d.detach().cpu()),
                    flush=True,
                )
                print("epsilon is {e}, alpha is {a}".format(e=epsilon, a=best_alpha))

        return self.loss_d_list, self.loss_g_list, self.epsilon_list, self.alpha_list

    def generate(self, n, condition_column=None, condition_value=None):
        """
        TODO: Add condition_column support from CTGAN
        """
        self._generator.eval()

        # output_info = self._transformer.output_info
        steps = n // self._batch_size + 1
        data = []
        for i in range(steps):
            mean = torch.zeros(self._batch_size, self._embedding_dim)
            std = mean + 1
            fakez = torch.normal(mean=mean, std=std).to(self._device)

            condvec = self._data_sampler.sample_condvec(self._batch_size)

            if condvec is None:
                pass
            else:
                c1, m1, col, opt = condvec
                c1 = torch.from_numpy(c1).to(self._device)
                fakez = torch.cat([fakez, c1], dim=1)

            fake = self._generator(fakez)
            fakeact = self._apply_activate(fake)
            data.append(fakeact.detach().cpu().numpy())

        data = np.concatenate(data, axis=0)
        data = data[:n]

        return self._transformer.inverse_transform(data)<|MERGE_RESOLUTION|>--- conflicted
+++ resolved
@@ -8,11 +8,7 @@
 
 import opacus
 
-<<<<<<< HEAD
-from snsynth.preprocessors.data_transformer import  DataTransformer
-=======
 from snsynth.preprocessors.data_transformer import DataTransformer
->>>>>>> 500fee56
 from .data_sampler import DataSampler
 from ctgan.synthesizers import CTGANSynthesizer
 
@@ -213,22 +209,13 @@
 
         self._transformer = DataTransformer(self.preprocessor_eps)
         self._transformer.fit(data, discrete_columns=categorical_columns)
-<<<<<<< HEAD
-        #for tinfo in self._transformer._column_transform_info_list:
-=======
         # for tinfo in self._transformer._column_transform_info_list:
->>>>>>> 500fee56
         #    if tinfo.column_type == "continuous":
         #        raise ValueError("We don't support continuous values on this synthesizer.  Please discretize values.")
 
         train_data = self._transformer.transform(data)
 
         sampler_eps = 0.0
-<<<<<<< HEAD
-       
-=======
-
->>>>>>> 500fee56
         if categorical_columns and self._category_epsilon_pct:
             sampler_eps = self.epsilon * self._category_epsilon_pct
             per_col_sampler_eps = sampler_eps / len(categorical_columns)
