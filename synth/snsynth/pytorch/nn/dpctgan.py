--- conflicted
+++ resolved
@@ -8,13 +8,8 @@
 
 import opacus
 
-<<<<<<< HEAD
-from ctgan.data_sampler import DataSampler
 from snsynth.preprocessors.data_transformer import  DataTransformer
-=======
 from .data_sampler import DataSampler
-from ctgan.data_transformer import DataTransformer
->>>>>>> 3653e510
 from ctgan.synthesizers import CTGANSynthesizer
 
 
