<<<<<<< HEAD
# SmartNoise Synth v0.2.7 Release Notes

* Factory Interface
* Differentially Private Reversible Transforms
=======
# SmartNoise Synth v0.2.8.1 Release Notes

* Add diagnostics to GANs to show epsilon spend on preprocessor

# SmartNoise Synth v0.2.8 Release Notes

* Support for pac-synth DP Marginals synthesizer (thanks, @rracanicci!)
* Bump Python requirement to 3.7+

# SmartNoise Synth v0.2.7 Release Notes

## MWEM Updates

* Support for measuring Cuboids. Cuboids include multiple disjoint queries that can be measured under a single iteration.
* Default iterations and query count adapt based on dimensionality of source data
* Support for measure-only MWEM, for small cubes with optimal query workloads
* Basic accountant keeps track of spent epsilon
* Removed bin edge support, since we delegate to preprocessor now
* Better handles cases where exponential mechanism can't find a query. Should always find queries to measure now
* Debug flag prints trace information
>>>>>>> a8774b59

# SmartNoise Synth v0.2.6 Release Notes

* Support for MST synthesizer.
* Re-enabled support for continuous values in GAN synthesizers.
* Fixed bug where MWEM was adding too much noise

# SmartNoise Synth v0.2.5 Release Notes

Bug fix where CTGAN synthesizers could silently use continuous column if called without PytorchDPSynthesizer wrapper.

# SmartNoise Synth v0.2.4 Release Notes

* Fixed bug in dpsgd synthesizers where final batch was not being counted against budget, potentially causing privacy leak
* Alert caller if continuous column is passed as a categorical column to CTGAN
* Warn if log_frequency for CTGAN is set to unsafe value.  Spend a small fraction of epsilon to estimate frequencies for conditional sampling.
* Fixed DPCTGAN regression that was impairing utility

# SmartNoise Synth v0.2.3 Release Notes

* MWEM allows sampling of arbitrary number of records
* Missing splits now handled correctly
* All synthesizers support numpy or pandas input

# SmartNoise Synth v0.2.2 Release Notes

* Update to use newest CTGAN

# SmartNoise Synth v0.2.1 Release Notes

* Initial release.  
* Split smartnoise-sdk into 3 packages, switch to use `opendp` instead of `smartnoise-core`.<|MERGE_RESOLUTION|>--- conflicted
+++ resolved
@@ -1,9 +1,3 @@
-<<<<<<< HEAD
-# SmartNoise Synth v0.2.7 Release Notes
-
-* Factory Interface
-* Differentially Private Reversible Transforms
-=======
 # SmartNoise Synth v0.2.8.1 Release Notes
 
 * Add diagnostics to GANs to show epsilon spend on preprocessor
@@ -24,7 +18,6 @@
 * Removed bin edge support, since we delegate to preprocessor now
 * Better handles cases where exponential mechanism can't find a query. Should always find queries to measure now
 * Debug flag prints trace information
->>>>>>> a8774b59
 
 # SmartNoise Synth v0.2.6 Release Notes
 
