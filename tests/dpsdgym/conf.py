from sklearn.ensemble import AdaBoostClassifier, BaggingClassifier
from sklearn.linear_model import LogisticRegression
from sklearn.neural_network import MLPClassifier
from sklearn.tree import DecisionTreeClassifier
from sklearn.naive_bayes import GaussianNB, BernoulliNB, MultinomialNB
from sklearn.ensemble import RandomForestClassifier, ExtraTreesClassifier

from opendp.smartnoise.synthesizers.mwem import MWEMSynthesizer
from opendp.smartnoise.synthesizers.pytorch.pytorch_synthesizer import PytorchDPSynthesizer
from opendp.smartnoise.synthesizers.preprocessors.preprocessing import GeneralTransformer
from opendp.smartnoise.synthesizers.pytorch.nn import DPGAN, PATEGAN, DPCTGAN, PATECTGAN

from diffprivlib.models import LogisticRegression as DPLR
from diffprivlib.models import GaussianNB as DPGNB

# Keep seed consistent for reproducibility
SEED = 42

# Turn on/off balancing imbalanced data with SMOTE
BALANCE = True

# Turn on/off the synthesizers you want to use in eval here
SYNTHESIZERS = [
    ('mwem', MWEMSynthesizer),
    ('dpctgan', PytorchDPSynthesizer),
    ('patectgan', PytorchDPSynthesizer),
    ('dpgan',PytorchDPSynthesizer),
    ('pategan',PytorchDPSynthesizer),
]

# Define the defaults epsilons you want to use in eval
EPSILONS = [0.01, 0.1, 0.5, 1.0, 3.0, 6.0, 9.0]

# Add datasets on which to evaluate synthesis
KNOWN_DATASETS =  ['bank','adult','mushroom','shopping','car']
<<<<<<< HEAD

# Default metrics used to evaluate differential privacy 
KNOWN_METRICS = ['wasserstein', 'ml_eval', 'pmse']
=======
>>>>>>> ff6d4355

# Add ML models on which to evaluate utility
KNOWN_MODELS = [AdaBoostClassifier, BaggingClassifier,
               LogisticRegression, MLPClassifier,
               RandomForestClassifier]

# Mirror strings for ML models, to log
KNOWN_MODELS_STR = ['AdaBoostClassifier', 'BaggingClassifier',
               'LogisticRegression', 'MLPClassifier',
               'GaussianNB', 'RandomForestClassifier']

SYNTH_SETTINGS = {
    'dpctgan': {
        'default': {

            'gan': DPCTGAN(epochs=100)
        }
    },
    'patectgan': {
        'default': {

            'gan': PATECTGAN(epochs=100)
        },
    },
    'dpgan': {
        'default': {
            'preprocessor': GeneralTransformer(),
            'gan': DPGAN(batch_size=640, epochs=100)
        },
    },
    'pategan': {
        'default': {
            'preprocessor': GeneralTransformer(),
            'gan': PATEGAN(batch_size=1280)
        }
    },
    'mwem': {
        'car': {
            'Q_count':400,
            'iterations':20,
            'mult_weights_iterations': 15,
            'split_factor':7,
            'max_bin_count':400
        },
        'mushroom': {
            'Q_count':400,
            'iterations':30,
            'mult_weights_iterations':20,
            'split_factor':4,
            'max_bin_count':400
        },
        'bank': {
            'Q_count':400,
            'iterations':25,
            'mult_weights_iterations':15,
            'split_factor':3,
            'max_bin_count':200
        },
        'adult': {
            'Q_count': 400,
            'iterations':20,
            'mult_weights_iterations':15,
            'splits':[[0,1,2],[3,4,5],[6,7,8],[9,10],[11,12],[13,14]],
            'max_bin_count':100
        },
        'shopping': {
            'Q_count':400,
            'iterations':30,
            'mult_weights_iterations':20,
            'split_factor':2,
            'max_bin_count':400
        },
        'default': {
            'Q_count':400,
            'iterations':30,
            'mult_weights_iterations':20,
            'split_factor':3,
            'max_bin_count':400
        },
    }
}

MODEL_ARGS = {
    'AdaBoostClassifier': {
        'random_state': SEED,
        'n_estimators': 100
    },
    'BaggingClassifier': {
        'random_state': SEED
    },
    'LogisticRegression': {
        'random_state': SEED,
        'max_iter': 1000,
        'multi_class': 'auto',
        'solver': 'lbfgs'
    },
    'MLPClassifier': {
        'random_state': SEED,
        'max_iter': 2000,
        'early_stopping': True,
        'n_iter_no_change': 20
    },
    'DecisionTreeClassifier': {
        'random_state': SEED,
        'class_weight': 'balanced'
    },
    'RandomForestClassifier': {
        'random_state': SEED,
        'class_weight': 'balanced',
        'n_estimators': 200
    },
    'ExtraTreesClassifier': {
        'random_state': SEED,
        'class_weight': 'balanced',
        'n_estimators': 200
    }
}<|MERGE_RESOLUTION|>--- conflicted
+++ resolved
@@ -33,12 +33,9 @@
 
 # Add datasets on which to evaluate synthesis
 KNOWN_DATASETS =  ['bank','adult','mushroom','shopping','car']
-<<<<<<< HEAD
 
 # Default metrics used to evaluate differential privacy 
 KNOWN_METRICS = ['wasserstein', 'ml_eval', 'pmse']
-=======
->>>>>>> ff6d4355
 
 # Add ML models on which to evaluate utility
 KNOWN_MODELS = [AdaBoostClassifier, BaggingClassifier,
