--- conflicted
+++ resolved
@@ -1,187 +1,3 @@
-<<<<<<< HEAD
-
-from sklearn.ensemble import AdaBoostClassifier, BaggingClassifier
-from sklearn.linear_model import LogisticRegression
-from sklearn.neural_network import MLPClassifier
-from sklearn.tree import DecisionTreeClassifier
-from sklearn.naive_bayes import GaussianNB, BernoulliNB, MultinomialNB
-from sklearn.ensemble import RandomForestClassifier, ExtraTreesClassifier
-
-from opendp.whitenoise.synthesizers.mwem import MWEMSynthesizer
-from opendp.whitenoise.synthesizers.pytorch.pytorch_synthesizer import PytorchDPSynthesizer
-from opendp.whitenoise.synthesizers.preprocessors.preprocessing import GeneralTransformer
-from opendp.whitenoise.synthesizers.pytorch.nn import DPGAN, PATEGAN, DPCTGAN
-
-from diffprivlib.models import LogisticRegression as DPLR
-from diffprivlib.models import GaussianNB as DPGNB
-
-# Keep seed consistent for reproducibility 
-SEED = 42
-
-# Turn on/off the synthesizers you want to use in eval here
-SYNTHESIZERS = [
-    ('mwem', MWEMSynthesizer),
-    ('dpctgan', PytorchDPSynthesizer),
-    ('dpgan', PytorchDPSynthesizer),
-]
-
-# Add datasets on which to evaluate synthesis
-KNOWN_DATASETS =  ['mushroom', 'adult', 'wine', 'car', 'nursery']
-
-# Add ML models on which to evaluate utility
-KNOWN_MODELS = [AdaBoostClassifier, BaggingClassifier,
-                LogisticRegression, MLPClassifier,
-                RandomForestClassifier]
-
-# Mirror strings for ML models, to log
-KNOWN_MODELS_STR = ['AdaBoostClassifier', 'BaggingClassifier',
-               'LogisticRegression', 'MLPClassifier',
-               'GaussianNB', 'RandomForestClassifier']
-
-
-
-SYNTH_SETTINGS = {
-    'dpctgan': {
-        'adult': {
-            'preprocessor': GeneralTransformer(),
-            'gan': DPGAN(batch_size=640, epochs=100)
-        },
-        'car': {
-            'preprocessor': GeneralTransformer(),
-            'gan': DPGAN(batch_size=640, epochs=100)
-        },
-        'wine': {
-            'preprocessor': GeneralTransformer(),
-            'gan': DPGAN(batch_size=640, epochs=100)
-        },
-        'mushroom': {
-            'preprocessor': GeneralTransformer(),
-            'gan': DPGAN(batch_size=640, epochs=100)
-        },
-        'nursery': {
-            'preprocessor': GeneralTransformer(),
-            'gan': DPGAN(batch_size=640, epochs=100)
-        }
-    },
-    'dpgan': {
-        'car': {
-            'preprocessor': GeneralTransformer(),
-            'gan': DPGAN(batch_size=640, epochs=100)
-        },
-        'wine': {
-            'preprocessor': GeneralTransformer(),
-            'gan': DPGAN(batch_size=640, epochs=100)
-        },
-        'mushroom': {
-            'preprocessor': GeneralTransformer(),
-            'gan': DPGAN(batch_size=640, epochs=100)
-        },
-        'adult': {
-            'preprocessor': GeneralTransformer(),
-            'gan': DPGAN(batch_size=640, epochs=100)
-        },
-        'nursery': {
-            'preprocessor': GeneralTransformer(),
-            'gan': DPGAN(batch_size=640, epochs=100)
-        }
-    },
-    'pategan': {
-        'car': {
-            'preprocessor': GeneralTransformer(),
-            'gan': PATEGAN(batch_size=640)
-        },
-        'wine': {
-            'preprocessor': GeneralTransformer(),
-            'gan': PATEGAN(batch_size=640)
-        },
-        'mushroom': {
-            'preprocessor': GeneralTransformer(),
-            'gan': PATEGAN(batch_size=640)
-        },
-        'adult': {
-            'preprocessor': GeneralTransformer(),
-            'gan': PATEGAN(batch_size=1280)
-        },
-        'nursery': {
-            'preprocessor': GeneralTransformer(),
-            'gan': PATEGAN(batch_size=1280)
-        }
-    },
-    'mwem': {
-        'nursery': {
-            'Q_count':400,
-            'iterations':30,
-            'mult_weights_iterations':20,
-            'split_factor':8,
-            'max_bin_count':400
-        },
-        'car': {
-            'Q_count':400,
-            'iterations':20,
-            'mult_weights_iterations': 15,
-            'split_factor':7,
-            'max_bin_count':400
-        },
-        'mushroom': {
-            'Q_count':400,
-            'iterations':30,
-            'mult_weights_iterations':20,
-            'split_factor':4,
-            'max_bin_count':400
-        },
-        'wine': {
-            'Q_count':400,
-            'iterations':25,
-            'mult_weights_iterations':15,
-            'split_factor':3,
-            'max_bin_count':200
-        },
-        'adult': {
-            'Q_count': 400,
-            'iterations':20,
-            'mult_weights_iterations':15,
-            'splits':[[0,1,2],[3,4,5],[6,7,8],[9,10],[11,12],[13,14]],
-            'max_bin_count':100
-        }
-    }
-}
-
-MODEL_ARGS = {
-    'AdaBoostClassifier': {
-        'random_state': SEED,
-        'n_estimators': 100
-    },
-    'BaggingClassifier': {
-        'random_state': SEED
-    },
-    'LogisticRegression': {
-        'random_state': SEED,
-        'max_iter': 1000,
-        'multi_class': 'auto',
-        'solver': 'lbfgs'
-    },
-    'MLPClassifier': {
-        'random_state': SEED,
-        'max_iter': 2000,
-        'early_stopping': True,
-        'n_iter_no_change': 20
-    },
-    'DecisionTreeClassifier': {
-        'random_state': SEED,
-        'class_weight': 'balanced'
-    },
-    'RandomForestClassifier': {
-        'random_state': SEED,
-        'class_weight': 'balanced',
-        'n_estimators': 200
-    },
-    'ExtraTreesClassifier': {
-        'random_state': SEED,
-        'class_weight': 'balanced',
-        'n_estimators': 200
-    }
-=======
-
 from sklearn.ensemble import AdaBoostClassifier, BaggingClassifier
 from sklearn.linear_model import LogisticRegression
 from sklearn.neural_network import MLPClassifier
@@ -330,5 +146,4 @@
         'class_weight': 'balanced',
         'n_estimators': 200
     }
->>>>>>> cee5b58c
 }