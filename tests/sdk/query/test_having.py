--- conflicted
+++ resolved
@@ -86,11 +86,8 @@
     def test_queries(self):
         query = "SELECT age, sex, COUNT(*) AS n, SUM(income) AS income FROM PUMS.PUMS GROUP BY age, sex HAVING income > 100000"
         res = [len(self.reader.execute(query)) for i in range(5)]
-<<<<<<< HEAD
-        assert np.mean(res) < 85 # actual is 14, but noise is huge
-=======
+
         assert np.mean(res) < 105 and np.mean(res) > 10 # actual is 14, but noise is huge
->>>>>>> 1590c094
 
         query = "SELECT age, sex, COUNT(*) AS n, SUM(income) AS income FROM PUMS.PUMS GROUP BY age, sex HAVING sex = 1"
         res = self.reader.execute(query)
