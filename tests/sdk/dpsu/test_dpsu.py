--- conflicted
+++ resolved
@@ -36,30 +36,18 @@
         assert not final_df.equals(df)
         assert len(final_df) < len(df)
 
-<<<<<<< HEAD
     @pytest.mark.skip("max_ids needs to be overriden")
-=======
->>>>>>> e9bbafdc
     def test_dpsu_vs_korolova(self):
         query = "SELECT ngram, COUNT(*) as n FROM reddit.reddit GROUP BY ngram ORDER BY n desc"
         reader = PandasReader(schema, df)
         private_reader = PrivateReader(schema, reader, 3.0)
-<<<<<<< HEAD
         private_reader.options.max_contrib = 10
-=======
->>>>>>> e9bbafdc
         result = private_reader.execute_typed(query)
 
         private_reader_korolova = PrivateReader(schema, reader, 3.0)
         private_reader_korolova.options.dpsu = False
-<<<<<<< HEAD
         private_reader_korolova.options.max_contrib = 10
         korolova_result = private_reader_korolova.execute_typed(query)
 
         assert len(result['n']) > len(korolova_result['n'])
-=======
-        private_reader_korolova.options.max_contrib = 5
-        korolova_result = private_reader_korolova.execute_typed(query)
-
-        assert sum(result['n']) > sum(korolova_result['n'])
->>>>>>> e9bbafdc
+        assert len(final_df) < len(df)