--- conflicted
+++ resolved
@@ -9,14 +9,9 @@
 
 try:
     from opendp.whitenoise.synthesizers.preprocessors.preprocessing import GeneralTransformer
-<<<<<<< HEAD
     from opendp.whitenoise.synthesizers.pytorch.pytorch_synthesizer import PytorchDPSynthesizer
     from opendp.whitenoise.synthesizers.pytorch.nn import DPGAN, DPCTGAN
 
-=======
-    from opendp.whitenoise.synthesizers.pytorch.pytorch_synthesizer import PytorchSynthesizer
-    from opendp.whitenoise.synthesizers.pytorch.nn import DPGAN
->>>>>>> db116df9
 except:
     import logging
     test_logger = logging.getLogger(__name__)
@@ -32,11 +27,7 @@
 df = pd.read_csv(csv_path)
 
 @pytest.mark.torch
-<<<<<<< HEAD
 class TestPytorchDPSynthesizer_DPGAN:
-=======
-class TestPytorchSynthesizer:
->>>>>>> db116df9
     def setup(self):
         self.dpgan = PytorchSynthesizer(DPGAN(), GeneralTransformer())
 
