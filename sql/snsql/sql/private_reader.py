--- conflicted
+++ resolved
@@ -30,12 +30,6 @@
         self,
         reader,
         metadata,
-<<<<<<< HEAD
-        epsilon_per_column=1.0,
-        delta=None,
-        *ignore,
-=======
->>>>>>> 48629b59
         privacy=None
     ):
         """Create a new private reader.  Do not use the constructor directly;
