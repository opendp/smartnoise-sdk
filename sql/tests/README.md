--- conflicted
+++ resolved
@@ -27,11 +27,7 @@
 If you want to access the cached connections outside of pytest, you can instantiate the `test_databases` manually:
 
 ```python
-<<<<<<< HEAD
-from .tests.setup.dataloader.db import DbCollection
-=======
 from tests.setup.dataloader.db import DbCollection
->>>>>>> e76cad9c
 test_databases = DbCollection()
 print(test_databases)
 ```
