--- conflicted
+++ resolved
@@ -1,167 +1,161 @@
-# Implement different aggregation functions that can be passed through the verification tests
-import random
-import math
-import numpy as np
-import pandas as pd
-
-import mlflow
-import json
-import sys
-import os
-# import yarrow
-
-from burdock.query.sql.reader import PandasReader
-from burdock.query.sql.private_query import PrivateQuery
-from burdock.query.sql.reader.rowset import TypedRowset
-from burdock.mechanisms.laplace import Laplace
-from burdock.mechanisms.gaussian import Gaussian
-from pandasql import sqldf
-
-class Aggregation:
-    def __init__(self, epsilon=1.0, t=1, repeat_count=10000, mechanism="Laplace"):
-        self.epsilon = epsilon
-        self.t = t
-        self.repeat_count = repeat_count
-        self.mechanism = mechanism
-
-    # Taking df as a parameter it shall be passed both d1 and d2 that differ by 1 record
-    def exact_count(self, df, colname):
-        return np.zeros(self.repeat_count) + df[colname].count()
-
-    def buggy_count(self, df, colname):
-        return df[colname].count() + np.random.random_sample((self.repeat_count,))*10
-
-    def dp_count(self, df, colname):
-        delta = 1/(len(df) * math.sqrt(len(df)))
-        sigmacnt = math.sqrt(self.t)*((math.sqrt(math.log(1/delta)) + math.sqrt(math.log((1/delta)) + self.epsilon)) / (math.sqrt(2)*self.epsilon))
-        dp_noise = np.random.normal(0, sigmacnt, self.repeat_count)
-        return df[colname].count() + dp_noise
-
-    def dp_sum(self, df, colname):
-        delta = 1/(len(df) * math.sqrt(len(df)))
-        M = abs(max(df[colname]) - min(df[colname]))
-        sigmasum = math.sqrt(self.t)*M*((math.sqrt(math.log(1/delta)) + math.sqrt(math.log((1/delta)) + self.epsilon)) / (math.sqrt(2)*self.epsilon))
-        dp_noise = np.random.normal(0, sigmasum, self.repeat_count)
-        return df[colname].sum() + dp_noise
-
-    def dp_mean(self, df, colname):
-        return np.divide(self.dp_sum(df, colname), self.dp_count(df, colname))
-
-    def dp_var(self, df, colname):
-        cnt = self.dp_count(df, colname)
-        sum = self.dp_sum(df, colname)
-        df[colname + "squared"] = df[colname] ** 2
-        sumsq = self.dp_sum(df, colname + "squared")
-        return np.subtract(np.divide(sumsq, cnt), np.power(np.divide(sum, cnt), 2))
-
-    def dp_mechanism_count(self, df, colname):
-        exact_count = df[colname].count()
-        mech = Laplace(self.epsilon)
-        if(self.mechanism == "Gaussian"):
-            mech = Gaussian(self.epsilon)
-        return np.array([mech.release([exact_count]).values[0] for i in range(self.repeat_count)])
-
-    def dp_mechanism_sum(self, df, colname):
-        exact_sum = df[colname].sum()
-        M = float(abs(max(df[colname]) - min(df[colname])))
-        mech = Laplace(self.epsilon, sensitivity = M)
-        if(self.mechanism == "Gaussian"):
-            mech = Gaussian(self.epsilon)
-        return np.array([mech.release([exact_sum]).values[0] for i in range(self.repeat_count)])
-
-    def dp_mechanism_mean(self, df, colname):
-        return np.divide(self.dp_mechanism_sum(df, colname), self.dp_mechanism_count(df, colname))
-
-    def dp_mechanism_var(self, df, colname):
-        cnt = self.dp_mechanism_count(df, colname)
-        sum = self.dp_mechanism_sum(df, colname)
-        df[colname + "squared"] = df[colname] ** 2
-        sumsq = self.dp_mechanism_sum(df, colname + "squared")
-        return np.subtract(np.divide(sumsq, cnt), np.power(np.divide(sum, cnt), 2))
-
-    # # Apply noise to input aggregation function using Yarrow library
-    # def yarrow_dp_agg(self, f, dataset_path, args, kwargs):
-    #     with yarrow.Analysis() as analysis:
-    #         df = yarrow.Dataset('df', dataset_path)
-    #         agg = f(df[args], **kwargs)
-    #     noisy_values = []
-    #     for x in range(self.repeat_count):
-    #         analysis.release()
-    #         noisy_values.append(analysis.release_proto.values[6].values['data'].f64.data[0])
-    #     return np.array(noisy_values)
-    
-    # # Apply noise to functions like covariance using Yarrow library that work on multiple columns
-    # def yarrow_dp_multi_agg(self, f, dataset_path, args, kwargs):
-    #     with yarrow.Analysis() as analysis:
-    #         df = yarrow.Dataset('df', dataset_path)
-    #         agg = f(df[(args[0], args[1])], df[(args[2], args[3])], **kwargs)
-    #     noisy_values = []
-    #     for x in range(self.repeat_count):
-    #         analysis.release()
-    #         noisy_values.append(analysis.release_proto.values[10].values['data'].f64.data[0])
-    #     return np.array(noisy_values)
-
-    # Run the query using the private reader and input query
-<<<<<<< HEAD
-    # Get query response back for singleton queries
-    def run_agg_query(self, df, metadata, query, confidence=0.95):
-        reader = DataFrameReader(metadata, df)
-=======
-    # Get query response back
-    def run_agg_query(self, df, metadata, query, confidence):
-        reader = PandasReader(metadata, df)
->>>>>>> 86458f02
-        private_reader = PrivateQuery(reader, metadata, self.epsilon)
-        query_ast = private_reader.parse_query_string(query)
-        subquery, query, syms, types, sens, srs_orig = private_reader._preprocess(query_ast)
-        actual = srs_orig.rows()[1:]
-        actual = actual[0][1]
-
-        noisy_values = []
-        low_bounds = []
-        high_bounds = []
-        for idx in range(self.repeat_count):
-            srs = TypedRowset(srs_orig.rows(), types, sens)
-            res = private_reader._postprocess(subquery, query, syms, types, sens, srs)
-            interval = res.report[res.colnames[0]].intervals[confidence]
-            low_bounds.append(interval[0].low)
-            high_bounds.append(interval[0].high)
-            noisy_values.append(res.rows()[1:][0][0])
-        return np.array(noisy_values), actual, low_bounds, high_bounds
-        
-    # Run the query using the private reader and input query
-    # Get query response back for multiple dimensions and aggregations
-    def run_agg_query_df(self, df, metadata, query, confidence, file_name = "d1"):
-        reader = PandasReader(metadata, df)
-        private_reader = PrivateQuery(reader, metadata, self.epsilon)
-        query_ast = private_reader.parse_query_string(query)
-        subquery, query, syms, types, sens, srs_orig = private_reader._preprocess(query_ast)
-        
-        srs = TypedRowset(srs_orig.rows(), types, sens)
-        sample_res = private_reader._postprocess(subquery, query, syms, types, sens, srs)
-        headers = sample_res.colnames
-
-        dim_cols = []
-        num_cols = []
-
-        for col in headers:
-            if(sample_res.types[col] == "string"):
-                dim_cols.append(col)
-            else:
-                num_cols.append(col)
-        
-        if(len(dim_cols) == 0):
-            dim_cols.append("__dim__")
-        
-        res = []
-        for idx in range(self.repeat_count):
-            srs = TypedRowset(srs_orig.rows(), types, sens)
-            singleres = private_reader._postprocess(subquery, query, syms, types, sens, srs).rows()[1:]
-            for row in singleres:
-                res.append(row)
-        noisy_df = pd.DataFrame(res, columns=headers)
-        
-        if(dim_cols[0] == "__dim__"):
-            noisy_df[dim_cols[0]] = ["key"]*len(noisy_df)
-
+# Implement different aggregation functions that can be passed through the verification tests
+import random
+import math
+import numpy as np
+import pandas as pd
+
+import mlflow
+import json
+import sys
+import os
+# import yarrow
+
+from burdock.query.sql.reader import PandasReader
+from burdock.query.sql.private_query import PrivateQuery
+from burdock.query.sql.reader.rowset import TypedRowset
+from burdock.mechanisms.laplace import Laplace
+from burdock.mechanisms.gaussian import Gaussian
+from pandasql import sqldf
+
+class Aggregation:
+    def __init__(self, epsilon=1.0, t=1, repeat_count=10000, mechanism="Laplace"):
+        self.epsilon = epsilon
+        self.t = t
+        self.repeat_count = repeat_count
+        self.mechanism = mechanism
+
+    # Taking df as a parameter it shall be passed both d1 and d2 that differ by 1 record
+    def exact_count(self, df, colname):
+        return np.zeros(self.repeat_count) + df[colname].count()
+
+    def buggy_count(self, df, colname):
+        return df[colname].count() + np.random.random_sample((self.repeat_count,))*10
+
+    def dp_count(self, df, colname):
+        delta = 1/(len(df) * math.sqrt(len(df)))
+        sigmacnt = math.sqrt(self.t)*((math.sqrt(math.log(1/delta)) + math.sqrt(math.log((1/delta)) + self.epsilon)) / (math.sqrt(2)*self.epsilon))
+        dp_noise = np.random.normal(0, sigmacnt, self.repeat_count)
+        return df[colname].count() + dp_noise
+
+    def dp_sum(self, df, colname):
+        delta = 1/(len(df) * math.sqrt(len(df)))
+        M = abs(max(df[colname]) - min(df[colname]))
+        sigmasum = math.sqrt(self.t)*M*((math.sqrt(math.log(1/delta)) + math.sqrt(math.log((1/delta)) + self.epsilon)) / (math.sqrt(2)*self.epsilon))
+        dp_noise = np.random.normal(0, sigmasum, self.repeat_count)
+        return df[colname].sum() + dp_noise
+
+    def dp_mean(self, df, colname):
+        return np.divide(self.dp_sum(df, colname), self.dp_count(df, colname))
+
+    def dp_var(self, df, colname):
+        cnt = self.dp_count(df, colname)
+        sum = self.dp_sum(df, colname)
+        df[colname + "squared"] = df[colname] ** 2
+        sumsq = self.dp_sum(df, colname + "squared")
+        return np.subtract(np.divide(sumsq, cnt), np.power(np.divide(sum, cnt), 2))
+
+    def dp_mechanism_count(self, df, colname):
+        exact_count = df[colname].count()
+        mech = Laplace(self.epsilon)
+        if(self.mechanism == "Gaussian"):
+            mech = Gaussian(self.epsilon)
+        return np.array([mech.release([exact_count]).values[0] for i in range(self.repeat_count)])
+
+    def dp_mechanism_sum(self, df, colname):
+        exact_sum = df[colname].sum()
+        M = float(abs(max(df[colname]) - min(df[colname])))
+        mech = Laplace(self.epsilon, sensitivity = M)
+        if(self.mechanism == "Gaussian"):
+            mech = Gaussian(self.epsilon)
+        return np.array([mech.release([exact_sum]).values[0] for i in range(self.repeat_count)])
+
+    def dp_mechanism_mean(self, df, colname):
+        return np.divide(self.dp_mechanism_sum(df, colname), self.dp_mechanism_count(df, colname))
+
+    def dp_mechanism_var(self, df, colname):
+        cnt = self.dp_mechanism_count(df, colname)
+        sum = self.dp_mechanism_sum(df, colname)
+        df[colname + "squared"] = df[colname] ** 2
+        sumsq = self.dp_mechanism_sum(df, colname + "squared")
+        return np.subtract(np.divide(sumsq, cnt), np.power(np.divide(sum, cnt), 2))
+
+    # # Apply noise to input aggregation function using Yarrow library
+    # def yarrow_dp_agg(self, f, dataset_path, args, kwargs):
+    #     with yarrow.Analysis() as analysis:
+    #         df = yarrow.Dataset('df', dataset_path)
+    #         agg = f(df[args], **kwargs)
+    #     noisy_values = []
+    #     for x in range(self.repeat_count):
+    #         analysis.release()
+    #         noisy_values.append(analysis.release_proto.values[6].values['data'].f64.data[0])
+    #     return np.array(noisy_values)
+    
+    # # Apply noise to functions like covariance using Yarrow library that work on multiple columns
+    # def yarrow_dp_multi_agg(self, f, dataset_path, args, kwargs):
+    #     with yarrow.Analysis() as analysis:
+    #         df = yarrow.Dataset('df', dataset_path)
+    #         agg = f(df[(args[0], args[1])], df[(args[2], args[3])], **kwargs)
+    #     noisy_values = []
+    #     for x in range(self.repeat_count):
+    #         analysis.release()
+    #         noisy_values.append(analysis.release_proto.values[10].values['data'].f64.data[0])
+    #     return np.array(noisy_values)
+
+    # Run the query using the private reader and input query
+    # Get query response back
+    def run_agg_query(self, df, metadata, query, confidence):
+        reader = PandasReader(metadata, df)
+        private_reader = PrivateQuery(reader, metadata, self.epsilon)
+        query_ast = private_reader.parse_query_string(query)
+        subquery, query, syms, types, sens, srs_orig = private_reader._preprocess(query_ast)
+        actual = srs_orig.rows()[1:]
+        actual = actual[0][1]
+
+        noisy_values = []
+        low_bounds = []
+        high_bounds = []
+        for idx in range(self.repeat_count):
+            srs = TypedRowset(srs_orig.rows(), types, sens)
+            res = private_reader._postprocess(subquery, query, syms, types, sens, srs)
+            interval = res.report[res.colnames[0]].intervals[confidence]
+            low_bounds.append(interval[0].low)
+            high_bounds.append(interval[0].high)
+            noisy_values.append(res.rows()[1:][0][0])
+        return np.array(noisy_values), actual, low_bounds, high_bounds
+        
+    # Run the query using the private reader and input query
+    # Get query response back for multiple dimensions and aggregations
+    def run_agg_query_df(self, df, metadata, query, confidence, file_name = "d1"):
+        reader = PandasReader(metadata, df)
+        private_reader = PrivateQuery(reader, metadata, self.epsilon)
+        query_ast = private_reader.parse_query_string(query)
+        subquery, query, syms, types, sens, srs_orig = private_reader._preprocess(query_ast)
+        
+        srs = TypedRowset(srs_orig.rows(), types, sens)
+        sample_res = private_reader._postprocess(subquery, query, syms, types, sens, srs)
+        headers = sample_res.colnames
+
+        dim_cols = []
+        num_cols = []
+
+        for col in headers:
+            if(sample_res.types[col] == "string"):
+                dim_cols.append(col)
+            else:
+                num_cols.append(col)
+        
+        if(len(dim_cols) == 0):
+            dim_cols.append("__dim__")
+        
+        res = []
+        for idx in range(self.repeat_count):
+            srs = TypedRowset(srs_orig.rows(), types, sens)
+            singleres = private_reader._postprocess(subquery, query, syms, types, sens, srs).rows()[1:]
+            for row in singleres:
+                res.append(row)
+        noisy_df = pd.DataFrame(res, columns=headers)
+        
+        if(dim_cols[0] == "__dim__"):
+            noisy_df[dim_cols[0]] = ["key"]*len(noisy_df)
+
         return noisy_df, dim_cols, num_cols