# This file contains a list of tests that can be passed actual aggregates or result aggregates from a DP implementation
# It tries to use a sample dataset S and splits it randomly into two neighboring datasets D1 and D2
# Using these neighboring datasets, it applies the aggregate query repeatedly
# It tests the DP condition to let the DP implementer know whether repeated aggregate query results are not enough to re-identify D1 or D2 which differ by single individual
# i.e. passing (epsilon, delta) - DP condition
# If the definition is not passed, there is a bug or it is a by-design bug in case of passing actual aggregates

import sys
import os
sys.path.append(os.path.join(os.path.dirname(__file__), '..'))
sys.path.append(os.path.join(os.path.dirname(__file__), '../sdk'))
import pandas as pd
import numpy as np
import math
import matplotlib.pyplot as plt
import evaluation.aggregation as agg
import evaluation.exploration as exp
import copy
# import yarrow
from burdock.metadata.collection import *
from scipy import stats

class DPVerification:
    # Set the epsilon parameter of differential privacy
    def __init__(self, epsilon=1.0, dataset_size=10000):
        self.epsilon = epsilon
        self.dataset_size = dataset_size
        self.file_dir = os.path.dirname(os.path.abspath(__file__))
        self.csv_path = r'../service/datasets'
        self.df, self.dataset_path, self.file_name, self.metadata = self.create_simulated_dataset()
        print("Loaded " + str(len(self.df)) + " records")
        self.N = len(self.df)
        self.delta = 1/(self.N * math.sqrt(self.N))

    def create_simulated_dataset(self, file_name = "simulation"):
        np.random.seed(1)
        userids = list(range(1, self.dataset_size+1))
        userids = ["A" + str(user) for user in userids]
        segment = ['A', 'B', 'C']
        role = ['R1', 'R2']
        roles = np.random.choice(role, size=self.dataset_size, p=[0.7, 0.3]).tolist()
        segments = np.random.choice(segment, size=self.dataset_size, p=[0.5, 0.3, 0.2]).tolist()
        usage = np.random.geometric(p=0.5, size=self.dataset_size).tolist()
        df = pd.DataFrame(list(zip(userids, segments, roles, usage)), columns=['UserId', 'Segment', 'Role', 'Usage'])
        
        # Storing the data as a CSV
        file_path = os.path.join(self.file_dir, self.csv_path, file_name + ".csv")
        df.to_csv(file_path, sep=',', encoding='utf-8', index=False)
        metadata = Table(file_name, file_name, self.dataset_size, \
            [\
                String("UserId", self.dataset_size, True), \
                String("Segment", 3, False), \
                String("Role", 2, False), \
                Int("Usage", 0, 25)
            ])

        return df, file_path, file_name, metadata

    # Generate dataframes that differ by a single record that is randomly chosen
    def generate_neighbors(self, load_csv = False):
        if(load_csv):
            self.df = pd.read_csv(self.dataset_path)
        
        if(self.N == 0):
            print("No records in dataframe to run the test")
            return None, None
        
        d1 = self.df
        drop_idx = np.random.choice(self.df.index, 1, replace=False)
        d2 = self.df.drop(drop_idx)
        print("Length of D1: ", len(d1), " Length of D2: ", len(d2))

        if(load_csv):
            # Storing the data as a CSV for applying queries via Burdock querying system
            d1_file_path = os.path.join(self.file_dir, self.csv_path , "d1.csv")
            d2_file_path = os.path.join(self.file_dir, self.csv_path , "d2.csv")

            d1.to_csv(d1_file_path, sep=',', encoding='utf-8', index=False)
            d2.to_csv(d2_file_path, sep=',', encoding='utf-8', index=False)
        
        d1_table = self.metadata
        d2_table = copy.copy(d1_table)
        d1_table.schema, d2_table.schema = "d1", "d2"
        d1_table.name, d2_table.name = "d1", "d2"
        d2_table.rowcount = d1_table.rowcount - 1
        d1_metadata, d2_metadata = Collection([d1_table], "csv"), Collection([d2_table], "csv")

        return d1, d2, d1_metadata, d2_metadata

    # If there is an aggregation function that we need to test, we need to apply it on neighboring datasets
    # This function applies the aggregation repeatedly to log results in two vectors that are then used for generating histogram
    # The histogram is then passed through the DP test
    def apply_aggregation_neighbors(self, f, args1, args2):
        fD1 = f(*args1)
        fD2 = f(*args2)

        print("Mean fD1: ", np.mean(fD1), " Stdev fD1: ", np.std(fD1), " Mean fD2: ", np.mean(fD2), " Stdev fD2: ", np.std(fD2))
        return fD1, fD2

    # Generate histograms given the vectors of repeated aggregation results applied on neighboring datasets
    def generate_histogram_neighbors(self, fD1, fD2, numbins=0, binsize="auto", exact=False):
        d1 = fD1
        d2 = fD2
        d = np.concatenate((d1, d2), axis=None)
        n = d.size
        binlist = []
        minval = min(min(d1), min(d2))
        maxval = max(max(d1), max(d2))
        if(exact):
            binlist = np.linspace(minval, maxval, 2)
        elif(numbins > 0):
            binlist = np.linspace(minval, maxval, numbins)
        elif(binsize == "auto"):
            iqr = np.subtract(*np.percentile(d, [75, 25]))
            numerator = 2 * iqr if iqr > 0 else maxval - minval
            denominator = n ** (1. / 3)
            binwidth = numerator / denominator # Freedman–Diaconis' choice
            numbins = int(math.ceil((maxval - minval) / binwidth)) if maxval > minval else 20
            binlist = np.linspace(minval, maxval, numbins)
        else:
            # Choose bin size of unity
            binlist = np.arange(np.floor(minval),np.ceil(maxval))
        
        # Calculating histograms of fD1 and fD2
        d1hist, bin_edges = np.histogram(d1, bins = binlist, density = False)
        d2hist, bin_edges = np.histogram(d2, bins = binlist, density = False)

        return d1hist, d2hist, bin_edges
    
    # Plot histograms given the vectors of repeated aggregation results applied on neighboring datasets
    def plot_histogram_neighbors(self, fD1, fD2, d1histupperbound, d2histupperbound, d1hist, d2hist, d1lower, d2lower, binlist, bound=True, exact=False):
        plt.figure(figsize=(15,5))
        if(exact):
            ax = plt.subplot(1, 1, 1)
            ax.ticklabel_format(useOffset=False)
            plt.xlabel('Bin')
            plt.ylabel('Probability')
            plt.hist(fD1, width=0.2, alpha=0.5, ec="k", align = "right", bins = 1)
            plt.hist(fD2, width=0.2, alpha=0.5, ec="k", align = "right", bins = 1)
            ax.legend(['D1', 'D2'], loc="upper right")
            return
        
        ax = plt.subplot(1, 2, 1)
        ax.ticklabel_format(useOffset=False)
        plt.xlabel('Bin')
        plt.ylabel('Probability')
        if(bound):
            plt.bar(binlist[:-1], d2histupperbound, alpha=0.5, width=np.diff(binlist), ec="k", align="edge")
            plt.bar(binlist[:-1], d1lower, alpha=0.5, width=np.diff(binlist), ec="k", align="edge")
            plt.legend(['D1', 'D2'], loc="upper right")
        else:
            plt.bar(binlist[:-1], d1hist, alpha=0.5, width=np.diff(binlist), ec="k", align="edge")
            plt.bar(binlist[:-1], d2hist, alpha=0.5, width=np.diff(binlist), ec="k", align="edge")
            plt.legend(['D1', 'D2'], loc="upper right")

        ax = plt.subplot(1, 2, 2)
        ax.ticklabel_format(useOffset=False)
        plt.xlabel('Bin')
        plt.ylabel('Probability')
        if(bound):
            plt.bar(binlist[:-1], d1histupperbound, alpha=0.5, width=np.diff(binlist), ec="k", align="edge")
            plt.bar(binlist[:-1], d2lower, alpha=0.5, width=np.diff(binlist), ec="k", align="edge")
            plt.legend(['D2', 'D1'], loc="upper right")
        else:
            plt.bar(binlist[:-1], d2hist, alpha=0.5, width=np.diff(binlist), ec="k", align="edge")
            plt.bar(binlist[:-1], d1hist, alpha=0.5, width=np.diff(binlist), ec="k", align="edge")
            plt.legend(['D2', 'D1'], loc="upper right")
        plt.show()

    # Check if histogram of fD1 values multiplied by e^epsilon and summed by delta is bounding fD2 and vice versa
    # Use the histogram results and create bounded histograms to compare in DP test
    def get_bounded_histogram(self, d1hist, d2hist, binlist, d1size, d2size, exact, alpha=0.05):
        d1_error_interval = 0.0
        d2_error_interval = 0.0
        # Lower and Upper bound
        if(not exact):
            num_buckets = binlist.size - 1
            critical_value = stats.norm.ppf(1-(alpha / 2 / num_buckets), loc=0.0, scale=1.0)
            d1_error_interval = critical_value * math.sqrt(num_buckets / d1size) / 2
            d2_error_interval = critical_value * math.sqrt(num_buckets / d2size) / 2

        num_buckets = binlist.size - 1
        px = np.divide(d1hist, d1size)
        py = np.divide(d2hist, d2size)

        d1histbound = px * math.exp(self.epsilon) + self.delta
        d2histbound = py * math.exp(self.epsilon) + self.delta

        d1upper = np.power(np.sqrt(px * num_buckets) + d1_error_interval, 2) / num_buckets
        d2upper = np.power(np.sqrt(py * num_buckets) + d2_error_interval, 2) / num_buckets
        d1lower = np.power(np.sqrt(px * num_buckets) - d1_error_interval, 2) / num_buckets
        d2lower = np.power(np.sqrt(py * num_buckets) - d2_error_interval, 2) / num_buckets

        np.maximum(d1lower, 0.0, d1lower)
        np.maximum(d2lower, 0.0, d1lower)

        d1histupperbound = d1upper * math.exp(self.epsilon) + self.delta
        d2histupperbound = d2upper * math.exp(self.epsilon) + self.delta
        
        return px, py, d1histupperbound, d2histupperbound, d1histbound, d2histbound, d1lower, d2lower

    # Differentially Private Predicate Test
    def dp_test(self, d1hist, d2hist, binlist, d1size, d2size, debug=False, exact=False):
        px, py, d1histupperbound, d2histupperbound, d1histbound, d2histbound, d1lower, d2lower = \
            self.get_bounded_histogram(d1hist, d2hist, binlist, d1size, d2size, exact)
        if(debug):
            print("Parameters")
            print("epsilon: ", self.epsilon, " delta: ", self.delta)
            print("Bins\n", binlist)
            print("Original D1 Histogram\n", d1hist)
            print("Probability of D1 Histogram\n", px)
            print("D1 Lower\n", d1lower)
            print("D1 Upper\n", d1histupperbound)
            print("D1 Histogram to bound D2\n", d1histbound)
            print("Original D2 Histogram\n", d2hist)
            print("Probability of D2 Histogram\n", py)
            print("D2 Lower\n", d2lower)
            print("D2 Upper\n", d2histupperbound)
            print("D2 Histogram to bound D1\n", d2histbound)
            print("Comparison - D2 bound to D1\n", np.greater(d1hist, np.zeros(d1hist.size)), np.logical_and(np.greater(d1hist, np.zeros(d1hist.size)), np.greater(d1lower, d2histupperbound)))
            print("Comparison - D1 bound to D2\n", np.greater(d2hist, np.zeros(d2hist.size)), np.logical_and(np.greater(d2hist, np.zeros(d2hist.size)), np.greater(d2lower, d1histupperbound)))

        # Check if any of the bounds across the bins violate the relaxed DP condition
        bound_exceeded = np.any(np.logical_and(np.greater(d1hist, np.zeros(d1hist.size)), np.greater(d1lower, d2histupperbound))) or \
        np.any(np.logical_and(np.greater(d2hist, np.zeros(d2hist.size)), np.greater(d2lower, d1histupperbound)))
        return not bound_exceeded, d1histupperbound, d2histupperbound, d1lower, d2lower

    # K-S Two sample test between the repeated query results on neighboring datasets
    def ks_test(self, fD1, fD2):
        return stats.ks_2samp(fD1, fD2)

    # Anderson Darling Test
    def anderson_ksamp(self, fD1, fD2):
        return stats.anderson_ksamp([fD1, fD2])

    # Kullback-Leibler divergence D(P || Q) for discrete distributions
    def kl_divergence(self, p, q):
        return np.sum(np.where(p != 0, p * np.log(p / q), 0))

    # Wasserstein Distance
    def wasserstein_distance(self, d1hist, d2hist):
        return stats.wasserstein_distance(d1hist, d2hist)

    # Verification of SQL aggregation mechanisms
    def aggtest(self, f, colname, numbins=0, binsize="auto", debug=False, plot=True, bound=True, exact=False):
        d1, d2, d1_metadata, d2_metadata = self.generate_neighbors()
        
        fD1, fD2 = self.apply_aggregation_neighbors(f, (d1, colname), (d2, colname))
        d1size, d2size = fD1.size, fD2.size

        ks_res = self.ks_test(fD1, fD2)
        print("\nKS 2-sample Test Result: ", ks_res, "\n")
        
        #andderson_res = self.anderson_ksamp(fD1, fD2)
        #print("Anderson 2-sample Test Result: ", andderson_res, "\n")
        
        d1hist, d2hist, bin_edges = \
            self.generate_histogram_neighbors(fD1, fD2, numbins, binsize, exact=exact)

        ws_res = 0.0
        #kl_res = 0.0
        dp_res, d1histupperbound, d2histupperbound, d1lower, d2lower = self.dp_test(d1hist, d2hist, bin_edges, d1size, d2size, debug, exact=exact)
        if(exact):
            dp_res = False
            print("Wasserstein Distance: ", ws_res, "\n")
            #print("KL Divergence Distance: ", kl_res, "\n")
        else:
            ws_res = self.wasserstein_distance(d1hist, d2hist)
            print("Wasserstein Distance: ", ws_res, "\n")
            #kl_res = self.kl_divergence(d1histupperbound, d2lower)
            #print("KL-Divergence: ", kl_res, "\n")
        print("DP Predicate Test:", dp_res, "\n")
        
        if(plot):
            self.plot_histogram_neighbors(fD1, fD2, d1histupperbound, d2histupperbound, d1hist, d2hist, d1lower, d2lower, bin_edges, bound, exact)
        return dp_res, ks_res, ws_res

<<<<<<< HEAD
    # # Verification of aggregation mechanisms implemented in Yarrow
    # # Creating a new function to take in non-keyworded args and keyworded kwargs
    # # This makes it generic to take in any Yarrow aggregate function with any set of parameters
    # # DP-SQL queries in Burdock use other aggregation functions in Aggregation class
    # def yarrow_test(self, dataset_path, f, *args, numbins=0, binsize="auto", debug=False, plot=True, bound=True, exact=False, repeat_count=10000, **kwargs):
    #     ag = agg.Aggregation(t=1, repeat_count=repeat_count)
    #     self.dataset_path = dataset_path
    #     d1, d2 = self.generate_neighbors(load_csv=True)
=======
    # Verification of aggregation mechanisms implemented in Yarrow
    # Creating a new function to take in non-keyworded args and keyworded kwargs
    # This makes it generic to take in any Yarrow aggregate function with any set of parameters
    # DP-SQL queries in Burdock use other aggregation functions in Aggregation class
    def yarrow_test(self, dataset_path, f, *args, numbins=0, binsize="auto", debug=False, plot=True, bound=True, exact=False, repeat_count=10000, **kwargs):
        ag = agg.Aggregation(t=1, repeat_count=repeat_count)
        self.dataset_path = dataset_path
        d1, d2, _, _ = self.generate_neighbors(load_csv=True)
>>>>>>> 86458f02
        
    #     d1_file_path = os.path.join(self.file_dir, self.csv_path , "d1.csv")
    #     d2_file_path = os.path.join(self.file_dir, self.csv_path , "d2.csv")

    #     if(len(args) == 4):
    #         fD1 = ag.yarrow_dp_multi_agg(f, d1_file_path, args, kwargs)
    #         fD2 = ag.yarrow_dp_multi_agg(f, d2_file_path, args, kwargs)
    #     else:
    #         fD1 = ag.yarrow_dp_agg(f, d1_file_path, args, kwargs)
    #         fD2 = ag.yarrow_dp_agg(f, d2_file_path, args, kwargs)

    #     d1size, d2size = fD1.size, fD2.size
    #     d1hist, d2hist, bin_edges = \
    #         self.generate_histogram_neighbors(fD1, fD2, numbins, binsize, exact=exact)
    #     dp_res, d1histupperbound, d2histupperbound, d1lower, d2lower = self.dp_test(d1hist, d2hist, bin_edges, d1size, d2size, debug)
    #     print("DP Predicate Test:", dp_res, "\n")
        
    #     if(plot):
    #         self.plot_histogram_neighbors(fD1, fD2, d1histupperbound, d2histupperbound, d1hist, d2hist, d1lower, d2lower, bin_edges, bound)
    #     return dp_res

    def accuracy_test(self, fD, bounds, confidence=0.95):
        # Actual mean of aggregation function f on D1 is equal to sample mean
        n = fD.size
        lower_bound = bounds[0]
        upper_bound = bounds[1]
        print("Confidence Level: ", confidence*100, "%")
        print("Bounds: [", lower_bound, ", ", upper_bound, "]")
        print("Mean of noisy responses:", np.mean(fD))
        print("Mean of upper and lower bound:", (lower_bound + upper_bound) / 2.0)
        lower_bound = [lower_bound] * n
        upper_bound = [upper_bound] * n
        within_bounds = np.sum(np.logical_and(np.greater_equal(fD, lower_bound), np.greater_equal(upper_bound, fD)))
        print("Count of times noisy result within bounds:", within_bounds, "/", n)
        print("Count of times noisy result outside bounds:", n - within_bounds, "/", n)
        return (within_bounds / n >= confidence)

    # Applying queries repeatedly against SQL-92 implementation of Differential Privacy by Burdock
    def dp_query_test(self, d1_query, d2_query, debug=False, plot=True, bound=True, exact=False, repeat_count=10000, confidence=0.95):
        ag = agg.Aggregation(t=1, repeat_count=repeat_count)
        d1, d2, d1_metadata, d2_metadata = self.generate_neighbors(load_csv=True)
        
        fD1 = ag.run_agg_query(d1, d1_metadata, d1_query, confidence)
        fD2 = ag.run_agg_query(d2, d2_metadata, d2_query, confidence)
        #acc_res = self.accuracy_test(fD1, fD1_bounds, confidence)
        acc_res = None
        d1hist, d2hist, bin_edges = self.generate_histogram_neighbors(fD1, fD2, binsize="auto")
        d1size, d2size = fD1.size, fD2.size
        dp_res, d1histupperbound, d2histupperbound, d1lower, d2lower = self.dp_test(d1hist, d2hist, bin_edges, d1size, d2size, debug)
        if(plot):
            self.plot_histogram_neighbors(fD1, fD2, d1histupperbound, d2histupperbound, d1hist, d2hist, d1lower, d2lower, bin_edges, bound, exact)
        return dp_res, acc_res

    # Allows DP Predicate test on both singleton and GROUP BY queries
    def dp_groupby_query_test(self, d1_query, d2_query, debug=False, plot=True, bound=True, exact=False, repeat_count=10000, confidence=0.95):
        ag = agg.Aggregation(t=1, repeat_count=repeat_count)
        d1, d2, d1_metadata, d2_metadata = self.generate_neighbors(load_csv=True)

        d1_res, dim_cols, num_cols = ag.run_agg_query_df(d1, d1_metadata, d1_query, confidence, file_name = "d1")
        d2_res, dim_cols, num_cols = ag.run_agg_query_df(d2, d2_metadata, d2_query, confidence, file_name = "d2")
        
        res_list = []
        for col in num_cols:
            d1_gp = d1_res.groupby(dim_cols)[col].apply(list).reset_index(name=col)
            d2_gp = d2_res.groupby(dim_cols)[col].apply(list).reset_index(name=col)
            # Full outer join
            d1_d2 = d1_gp.merge(d2_gp, on=dim_cols, how='outer')
            n_cols = len(d1_d2.columns)
            for index, row in d1_d2.iterrows():
                print(d1_d2.iloc[index, :n_cols - 2])
                print("Column: ", col)
                fD1 = np.array(d1_d2.iloc[index, n_cols - 2])
                fD2 = np.array(d1_d2.iloc[index, n_cols - 1])
                d1hist, d2hist, bin_edges = self.generate_histogram_neighbors(fD1, fD2, binsize="auto")
                d1size, d2size = fD1.size, fD2.size
                dp_res, d1histupperbound, d2histupperbound, d1lower, d2lower = self.dp_test(d1hist, d2hist, bin_edges, d1size, d2size, debug)
                print("DP Predicate Test Result: ", dp_res)
                res_list.append(dp_res)
                if(plot):
                    self.plot_histogram_neighbors(fD1, fD2, d1histupperbound, d2histupperbound, d1hist, d2hist, d1lower, d2lower, bin_edges, bound, exact)
        
        return np.all(np.array(res_list))

    # Use the powerset based neighboring datasets to scan through all edges of database search graph
    def dp_powerset_test(self, query_str, debug=False, plot=True, bound=True, exact=False, repeat_count=10000, confidence=0.95, test_cases=5):
        ag = agg.Aggregation(t=1, repeat_count=repeat_count)
        ex = exp.Exploration()
        res_list = {}
        halton_samples = ex.generate_halton_samples(bounds = ex.corners, dims = ex.N, n_sample=test_cases)
        # Iterate through each sample generated by halton sequence
        for sample in halton_samples:
            df, metadata = ex.create_small_dataset(sample)
            ex.generate_powerset(df)
            print("Test case: ", list(sample))
            for filename in ex.visited:
                print("Testing: ", filename)
                d1_query = query_str + "d1_" + filename + "." + "d1_" + filename
                d2_query = query_str + "d2_" + filename + "." + "d2_" + filename
                [d1, d2, d1_metadata, d2_metadata] = ex.neighbor_pair[filename]
                fD1 = ag.run_agg_query(d1, d1_metadata, d1_query, confidence)
                fD2 = ag.run_agg_query(d2, d2_metadata, d2_query, confidence)
                # Disabling the accuracy test 
                #acc_res = self.accuracy_test(fD1, fD1_bounds, confidence)
                acc_res = None
                d1hist, d2hist, bin_edges = self.generate_histogram_neighbors(fD1, fD2, binsize="auto")
                d1size, d2size = fD1.size, fD2.size
                dp_res, d1histupperbound, d2histupperbound, d1lower, d2lower = self.dp_test(d1hist, d2hist, bin_edges, d1size, d2size, debug)
                print("DP Predicate Test Result: ", dp_res)
                if(plot):
                    self.plot_histogram_neighbors(fD1, fD2, d1histupperbound, d2histupperbound, d1hist, d2hist, d1lower, d2lower, bin_edges, bound, exact)
                key = "[" + ','.join(str(e) for e in list(sample)) + "] - " + filename
                res_list[key] = [dp_res, acc_res]
        
        print("Halton sequence based Powerset Test Result")
        for data, res in res_list.items():
            print(data, "-", res[0])

        dp_res = np.all(np.array([dp_res[0] for dp_res in res_list.values()]))
        return dp_res

    # Main method listing all the DP verification steps
    def main(self):
        # COUNT Example
        d1_query = "SELECT COUNT(UserId) AS UserCount FROM d1.d1"
        d2_query = "SELECT COUNT(UserId) AS UserCount FROM d2.d2"
        dp_res = dv.dp_groupby_query_test(d1_query, d2_query, plot=False, repeat_count=500)

        d1_query = "SELECT Role, Segment, COUNT(UserId) AS UserCount, SUM(Usage) AS Usage FROM d1.d1 GROUP BY Role, Segment"
        d2_query = "SELECT Role, Segment, COUNT(UserId) AS UserCount, SUM(Usage) AS Usage FROM d2.d2 GROUP BY Role, Segment"
        dp_res = dv.dp_groupby_query_test(d1_query, d2_query, plot=False, repeat_count=500)
        
        # Powerset Test on SUM query
        query_str = "SELECT SUM(Usage) AS TotalUsage FROM "
        dp_res = self.dp_powerset_test(query_str, plot=False, repeat_count=500)

        # Yarrow Test
        # dataset_root = os.getenv('DATASET_ROOT', '/home/ankit/Documents/github/datasets/')
        # test_csv_path = dataset_root + 'data/PUMS_california_demographics_1000/data.csv'

        # dp_yarrow_mean_res = self.yarrow_test(test_csv_path, yarrow.dp_mean, 'income', float, epsilon=self.epsilon, minimum=0, maximum=100, num_records=1000)
        # dp_yarrow_var_res = self.yarrow_test(test_csv_path, yarrow.dp_variance, 'educ', int, epsilon=self.epsilon, minimum=0, maximum=12, num_records=1000)
        # dp_yarrow_moment_res = self.yarrow_test(test_csv_path, yarrow.dp_moment_raw, 'married', float, epsilon=.15, minimum=0, maximum=12, num_records=1000000, order = 3)
        # dp_yarrow_covariance_res = self.yarrow_test(test_csv_path, yarrow.dp_covariance, 'married', int, 'sex', int, epsilon=.15, minimum_x=0, maximum_x=1, minimum_y=0, maximum_y=1, num_records=1000)
        return dp_res

if __name__ == "__main__":
    dv = DPVerification(dataset_size=1000)
    print(dv.main())<|MERGE_RESOLUTION|>--- conflicted
+++ resolved
@@ -275,7 +275,6 @@
             self.plot_histogram_neighbors(fD1, fD2, d1histupperbound, d2histupperbound, d1hist, d2hist, d1lower, d2lower, bin_edges, bound, exact)
         return dp_res, ks_res, ws_res
 
-<<<<<<< HEAD
     # # Verification of aggregation mechanisms implemented in Yarrow
     # # Creating a new function to take in non-keyworded args and keyworded kwargs
     # # This makes it generic to take in any Yarrow aggregate function with any set of parameters
@@ -284,17 +283,6 @@
     #     ag = agg.Aggregation(t=1, repeat_count=repeat_count)
     #     self.dataset_path = dataset_path
     #     d1, d2 = self.generate_neighbors(load_csv=True)
-=======
-    # Verification of aggregation mechanisms implemented in Yarrow
-    # Creating a new function to take in non-keyworded args and keyworded kwargs
-    # This makes it generic to take in any Yarrow aggregate function with any set of parameters
-    # DP-SQL queries in Burdock use other aggregation functions in Aggregation class
-    def yarrow_test(self, dataset_path, f, *args, numbins=0, binsize="auto", debug=False, plot=True, bound=True, exact=False, repeat_count=10000, **kwargs):
-        ag = agg.Aggregation(t=1, repeat_count=repeat_count)
-        self.dataset_path = dataset_path
-        d1, d2, _, _ = self.generate_neighbors(load_csv=True)
->>>>>>> 86458f02
-        
     #     d1_file_path = os.path.join(self.file_dir, self.csv_path , "d1.csv")
     #     d2_file_path = os.path.join(self.file_dir, self.csv_path , "d2.csv")
 
