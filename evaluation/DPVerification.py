--- conflicted
+++ resolved
@@ -10,10 +10,7 @@
 import math
 import matplotlib.pyplot as plt
 import Aggregation as agg
-<<<<<<< HEAD
 import os
-=======
->>>>>>> f07b8687
 from scipy import stats
 
 class DPVerification:
@@ -21,13 +18,9 @@
     def __init__(self, epsilon=1.0, dataset_size=10000):
         self.epsilon = epsilon
         self.dataset_size = dataset_size
-<<<<<<< HEAD
         self.file_dir = os.path.dirname(os.path.abspath(__file__))
         self.csv_path = r'../service/datasets'
         self.df, self.dataset_path, self.file_name = self.create_simulated_dataset()
-=======
-        self.df = self.create_simulated_dataset()
->>>>>>> f07b8687
         print("Loaded " + str(len(self.df)) + " records")
         self.N = len(self.df)
         self.delta = 1/(self.N * math.sqrt(self.N))
@@ -82,11 +75,7 @@
 
     # Instead of applying function to dataframe, this'll pass a query through PrivSQL and get response
     # This way we can test actual SQLDP implementation
-<<<<<<< HEAD
     def apply_query_neighbors(self, d1, d2, agg_query):
-=======
-    def apply_query(self, d1, d2, agg_query):
->>>>>>> f07b8687
         # To do
         return None
 
@@ -123,11 +112,7 @@
         return d1hist, d2hist, bin_edges
     
     # Plot histograms given the vectors of repeated aggregation results applied on neighboring datasets
-<<<<<<< HEAD
     def plot_histogram_neighbors(self, fD1, fD2, d1histupperbound, d2histupperbound, d1hist, d2hist, d1lower, d2lower, binlist, bound=True, exact=False):
-=======
-    def plot_histogram_neighbors(self, fD1, fD2, d1hist, d2hist, binlist, d1size, d2size, bound=True, exact=False):
->>>>>>> f07b8687
         plt.figure(figsize=(15,6))
         if(exact):
             ax = plt.subplot(1, 1, 1)
@@ -139,12 +124,6 @@
             ax.legend(['D1', 'D2'], loc="upper right")
             return
         
-<<<<<<< HEAD
-=======
-        px, py, d1histupperbound, d2histupperbound, d1histbound, d2histbound, d1lower, d2lower = \
-            self.get_bounded_histogram(d1hist, d2hist, binlist, d1size, d2size, exact = exact)
-        
->>>>>>> f07b8687
         ax = plt.subplot(1, 2, 1)
         ax.ticklabel_format(useOffset=False)
         plt.xlabel('Bin')
@@ -228,11 +207,7 @@
         # Check if any of the bounds across the bins violate the relaxed DP condition
         bound_exceeded = np.any(np.logical_and(np.greater(d1hist, np.zeros(d1hist.size)), np.greater(d1lower, d2histupperbound))) or \
         np.any(np.logical_and(np.greater(d2hist, np.zeros(d2hist.size)), np.greater(d2lower, d1histupperbound)))
-<<<<<<< HEAD
         return not bound_exceeded, d1histupperbound, d2histupperbound, d1lower, d2lower
-=======
-        return not bound_exceeded
->>>>>>> f07b8687
 
     # K-S Two sample test between the repeated query results on neighboring datasets
     def ks_test(self, fD1, fD2):
@@ -250,14 +225,9 @@
     def wasserstein_distance(self, d1hist, d2hist):
         return stats.wasserstein_distance(d1hist, d2hist)
 
-<<<<<<< HEAD
     # Verification of SQL aggregation mechanisms
     def aggtest(self, f, colname, numbins=0, binsize="auto", debug=False, plot=True, bound=True, exact=False):
         d1, d2, d1_yaml_path, d2_yaml_path = self.generate_neighbors()
-=======
-    def aggtest(self, f, colname, numbins=0, binsize="auto", debug=False, plot=True, bound=True, exact=False):
-        d1, d2 = self.generate_neighbors()
->>>>>>> f07b8687
         
         fD1, fD2 = self.apply_aggregation_neighbors(f, (d1, colname), (d2, colname))
         d1size, d2size = fD1.size, fD2.size
@@ -265,19 +235,14 @@
         ks_res = self.ks_test(fD1, fD2)
         print("\nKS 2-sample Test Result: ", ks_res, "\n")
         
-<<<<<<< HEAD
+        #andderson_res = self.anderson_ksamp(fD1, fD2)
+        #print("Anderson 2-sample Test Result: ", andderson_res, "\n")
+        
         d1hist, d2hist, bin_edges = \
             self.generate_histogram_neighbors(fD1, fD2, numbins, binsize, exact=exact)
-=======
-        #andderson_res = self.anderson_ksamp(fD1, fD2)
-        #print("Anderson 2-sample Test Result: ", andderson_res, "\n")
-        
-        d1hist, d2hist, bin_edges = \
-            self.generate_histogram_neighbors(fD1, fD2, numbins, binsize, exact=exact)
         
         #kl_res = self.kl_divergence(d1hist, d2hist)
         #print("\nKL-Divergence Test: ", kl_res, "\n")
->>>>>>> f07b8687
 
         ws_res = 0.0
         dp_res = False
@@ -289,21 +254,10 @@
         ws_res = self.wasserstein_distance(d1hist, d2hist)
         dp_res, d1histupperbound, d2histupperbound, d1lower, d2lower = self.dp_test(d1hist, d2hist, bin_edges, d1size, d2size, debug, exact=exact)
         print("Wasserstein Distance Test: ", ws_res, "\n")
-<<<<<<< HEAD
         print("DP Predicate Test:", dp_res, "\n")
         
         if(plot):
             self.plot_histogram_neighbors(fD1, fD2, d1histupperbound, d2histupperbound, d1hist, d2hist, d1lower, d2lower, bin_edges, bound, exact)
-=======
-
-        dp_res = False
-        if(not exact):
-            dp_res = self.dp_test(d1hist, d2hist, bin_edges, d1size, d2size, debug, exact=exact)
-        print("DP Predicate Test:", dp_res, "\n")
-        
-        if(plot):
-            self.plot_histogram_neighbors(fD1, fD2, d1hist, d2hist, bin_edges, d1size, d2size, bound, exact)
->>>>>>> f07b8687
         return dp_res, ks_res, ws_res
 
     # Applying queries repeatedly against SQL-92 implementation of Differential Privacy by Burdock
